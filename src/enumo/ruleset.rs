--- conflicted
+++ resolved
@@ -332,17 +332,8 @@
                                     continue;
                                 }
 
-<<<<<<< HEAD
                                 println!("candidate: if {} then {} ~> {}", pred, e1, e2);
-=======
-                                // kind of hacky, i'm sorry.
-                                // essentially, here we want to avoid adding single
-                                // atom conditions like `a` or `b` as valid conditions.
-                                if e1.to_string().len() < 2 || e2.to_string().len() < 2 {
-                                    continue;
-                                }
-
->>>>>>> fbaf2f5a
+
                                 candidates.add_cond_from_recexprs(&e1, &e2, &pred);
                             }
                         }
