use egg::{AstSize, EClass, Extractor, RecExpr};
use indexmap::map::{IntoIter, Iter, IterMut, Values, ValuesMut};
use rayon::prelude::{IntoParallelIterator, ParallelIterator};
use std::{io::Write, sync::Arc};

use crate::{
    CVec, DeriveType, EGraph, ExtractableAstSize, HashMap, Id, IndexMap, Limits, Signature,
    SynthAnalysis, SynthLanguage,
};

use super::{Rule, Scheduler};

#[derive(Clone, Debug)]
pub struct Ruleset<L: SynthLanguage>(pub IndexMap<Arc<str>, Rule<L>>);

impl<L: SynthLanguage> PartialEq for Ruleset<L> {
    fn eq(&self, other: &Self) -> bool {
        if self.0.len() != other.0.len() {
            return false;
        }
        for ((name1, _), (name2, _)) in self.0.iter().zip(other.0.iter()) {
            if name1 != name2 {
                return false;
            }
        }
        true
    }
}

impl<L: SynthLanguage> Default for Ruleset<L> {
    fn default() -> Self {
        Self(IndexMap::default())
    }
}

impl<L: SynthLanguage> IntoIterator for Ruleset<L> {
    type Item = (Arc<str>, Rule<L>);
    type IntoIter = IntoIter<Arc<str>, Rule<L>>;

    fn into_iter(self) -> Self::IntoIter {
        self.0.into_iter()
    }
}

impl<'a, L: SynthLanguage> IntoIterator for &'a Ruleset<L> {
    type Item = (&'a Arc<str>, &'a Rule<L>);
    type IntoIter = Iter<'a, Arc<str>, Rule<L>>;

    fn into_iter(self) -> Self::IntoIter {
        self.0.iter()
    }
}

impl<'a, L: SynthLanguage> IntoIterator for &'a mut Ruleset<L> {
    type Item = (&'a Arc<str>, &'a mut Rule<L>);
    type IntoIter = IterMut<'a, Arc<str>, Rule<L>>;

    fn into_iter(self) -> Self::IntoIter {
        self.0.iter_mut()
    }
}

impl<L: SynthLanguage> Ruleset<L> {
    pub fn new<I>(vals: I) -> Self
    where
        I: IntoIterator,
        I::Item: AsRef<str>,
    {
        let mut map = IndexMap::default();
        for v in vals {
            if let Ok((forwards, backwards)) = Rule::from_string(v.as_ref()) {
                map.insert(forwards.name.clone(), forwards);
                if let Some(backwards) = backwards {
                    map.insert(backwards.name.clone(), backwards);
                }
            }
        }
        Ruleset(map)
    }

    pub fn union(&self, other: &Self) -> Self {
        let mut map = self.0.clone();
        map.extend(other.0.clone());
        Ruleset(map)
    }

    pub fn iter(&self) -> Values<'_, Arc<str>, Rule<L>> {
        self.0.values()
    }

    pub fn iter_mut(&mut self) -> ValuesMut<'_, Arc<str>, Rule<L>> {
        self.0.values_mut()
    }

    pub fn to_str_vec(&self) -> Vec<String> {
        match self {
            Ruleset(m) => m.iter().map(|(name, _val)| name.to_string()).collect(),
        }
    }

    pub fn is_empty(&self) -> bool {
        self.0.is_empty()
    }

    pub fn len(&self) -> usize {
        self.0.len()
    }

    pub fn bidir_len(&self) -> usize {
        let mut bidir = 0;
        let mut unidir = 0;
        for (_, rule) in &self.0 {
            let reverse = Rule::new(&rule.rhs, &rule.lhs);
            if reverse.is_some() && self.contains(&reverse.unwrap()) {
                bidir += 1;
            } else {
                unidir += 1;
            }
        }
        unidir + (bidir / 2)
    }

    pub fn contains(&self, rule: &Rule<L>) -> bool {
        self.0.contains_key(&rule.name)
    }

    pub fn add(&mut self, rule: Rule<L>) {
        self.0.insert(rule.name.clone(), rule);
    }

    // Given a pair of recexprs, try to add rule candidates representing both
    // directions (e1 ==> e2 and e2 ==> e1)
    // This is actually a little bit subtle because it is important that we
    // reuse the same generalized patterns for both directions.
    // That is, this function *is not* equivalent to calling
    // add(Rule::from_recexprs(e1, e2)); add(Rule::from_recexprs(e2, e1))
    fn add_from_recexprs(&mut self, e1: &RecExpr<L>, e2: &RecExpr<L>) {
        let map = &mut HashMap::default();
        let l_pat = L::generalize(e1, map);
        let r_pat = L::generalize(e2, map);
        let forward = Rule::new(&l_pat, &r_pat);
        let backward = Rule::new(&r_pat, &l_pat);
        if let Some(forward) = forward {
            self.add(forward);
        }
        if let Some(backward) = backward {
            self.add(backward);
        }
    }

    pub fn add_all(&mut self, rules: Vec<&Rule<L>>) {
        for rule in rules {
            self.add(rule.clone());
        }
    }

    pub fn remove_all(&mut self, other: Self) {
        for (name, _) in other.0 {
            self.0.remove(&name);
        }
    }

    pub fn extend(&mut self, other: Self) {
        self.0.extend(other.0)
    }

    pub fn partition<F>(&self, f: F) -> (Self, Self)
    where
        F: Fn(&Rule<L>) -> bool + std::marker::Sync,
    {
        let rules: Vec<&Rule<L>> = self.0.values().collect();
        let (yeses, nos): (Vec<_>, Vec<_>) = rules.into_par_iter().partition(|rule| f(rule));
        let mut yes = Ruleset::default();
        let mut no = Ruleset::default();
        yes.add_all(yeses);
        no.add_all(nos);
        (yes, no)
    }

    pub fn to_file(&self, filename: &str) {
        let mut file = std::fs::File::create(filename)
            .unwrap_or_else(|_| panic!("Failed to open '{}'", filename));
        for (name, _) in &self.0 {
            writeln!(file, "{}", name).expect("Unable to write");
        }
    }

    pub fn from_file(filename: &str) -> Self {
        let infile = std::fs::File::open(filename).expect("can't open file");
        let reader = std::io::BufReader::new(infile);
        let mut all_rules = IndexMap::default();
        for line in std::io::BufRead::lines(reader) {
            let line = line.unwrap();
            if let Ok((forwards, backwards)) = Rule::from_string(&line) {
                all_rules.insert(forwards.name.clone(), forwards);
                if let Some(backwards) = backwards {
                    all_rules.insert(backwards.name.clone(), backwards);
                }
            }
        }
        Self(all_rules)
    }

    pub fn pretty_print(&self) {
        let mut strs = vec![];
        for (name, rule) in &self.0 {
            let reverse = Rule::new(&rule.rhs, &rule.lhs);
            if reverse.is_some() && self.contains(&reverse.unwrap()) {
                let reverse_name = format!("{} <=> {}", rule.rhs, rule.lhs);
                if !strs.contains(&reverse_name) {
                    strs.push(format!("{} <=> {}", rule.lhs, rule.rhs));
                }
            } else {
                strs.push(name.to_string());
            }
        }

        for s in strs {
            println!("{s}");
        }
    }

    pub fn extract_candidates(
        eg1: &EGraph<L, SynthAnalysis>,
        eg2: &EGraph<L, SynthAnalysis>,
    ) -> Self {
        let mut candidates = Ruleset::default();
        let ids: Vec<Id> = eg1.classes().map(|c| c.id).collect();
        let mut unions = HashMap::default();
        for id in ids {
            let new_id = eg2.find(id);
            unions.entry(new_id).or_insert_with(Vec::new).push(id);
        }

        let clone = eg1.clone();
        let extract = Extractor::new(&clone, ExtractableAstSize);

        for ids in unions.values() {
            for id1 in ids.clone() {
                for id2 in ids.clone() {
                    let (c1, e1) = extract.find_best(id1);
                    let (c2, e2) = extract.find_best(id2);
                    if c1 == usize::MAX || c2 == usize::MAX {
                        continue;
                    }
                    if e1 != e2 {
                        candidates.add_from_recexprs(&e1, &e2);
                    }
                }
            }
        }
        candidates
    }

    pub fn allow_forbid_actual(
        egraph: EGraph<L, SynthAnalysis>,
        prior: Ruleset<L>,
        limits: Limits,
    ) -> Self {
        /*
         * eg_init ┌─────────┐ eg_allowed ┌────────┐ eg_denote ┌────────┐  eg_final
         * ───────►│ allowed ├───────────►│ denote ├──────────►│  all   ├────────►
         *         └─────────┘            └────────┘           └────────┘
         */

        let eg_init = egraph;
        // Allowed rules: run on clone, apply unions, no candidates
        let (allowed, _) = prior.partition(|rule| L::is_allowed_rewrite(&rule.lhs, &rule.rhs));
        let eg_allowed = Scheduler::Compress(limits).run(&eg_init, &allowed);

        // Translation rules: grow egraph, extract candidates, assert!(saturated)
        let lifting_rules = L::get_lifting_rules();
        let eg_denote = Scheduler::Simple(limits).run(&eg_allowed, &lifting_rules);
        let mut candidates = Self::extract_candidates(&eg_allowed, &eg_denote);

        // All rules: clone/no clone doesn't matter, extract candidates
        let mut all_rules = prior;
        all_rules.extend(lifting_rules);
        let eg_final = Scheduler::Compress(limits).run(&eg_denote, &all_rules);
        candidates.extend(Self::extract_candidates(&eg_denote, &eg_final));

        candidates
    }

    pub fn cvec_match(egraph: &EGraph<L, SynthAnalysis>) -> Self {
        let time_start = std::time::Instant::now();
        // cvecs [𝑎1, . . . , 𝑎𝑛] and [𝑏1, . . . , 𝑏𝑛] match iff:
        // ∀𝑖. 𝑎𝑖 = 𝑏𝑖 ∨ 𝑎𝑖 = null ∨ 𝑏𝑖 = null and ∃𝑖. 𝑎𝑖 = 𝑏𝑖 ∧ 𝑎𝑖 ≠ null ∧ 𝑏𝑖 ≠ null

        println!(
            "starting cvec match with {} eclasses",
            egraph.number_of_classes()
        );

        let not_all_none: Vec<&EClass<L, Signature<L>>> = egraph
            .classes()
            .filter(|x| x.data.cvec.iter().any(|v| v.is_some()))
            .collect();

        let compare = |cvec1: &CVec<L>, cvec2: &CVec<L>| -> bool {
            for tup in cvec1.iter().zip(cvec2) {
                match tup {
                    (Some(a), Some(b)) if a != b => return false,
                    _ => (),
                }
            }
            true
        };
        let mut candidates = Ruleset::default();
        let extract = Extractor::new(egraph, AstSize);
        let mut by_first: IndexMap<Option<L::Constant>, Vec<Id>> = IndexMap::default();
        for class in &not_all_none {
            by_first
                .entry(class.data.cvec[0].clone())
                .or_insert_with(Vec::new)
                .push(class.id);
        }

        let empty = vec![];
        let first_none = by_first.get(&None).cloned().unwrap_or(empty);

        for (value, classes) in by_first {
            let mut all_classes = classes.clone();
            if value.is_some() {
                all_classes.extend(first_none.clone());
            }

            for i in 0..all_classes.len() {
                for j in i + 1..all_classes.len() {
                    let class1 = &egraph[all_classes[i]];
                    let class2 = &egraph[all_classes[j]];
                    if compare(&class1.data.cvec, &class2.data.cvec) {
                        let (_, e1) = extract.find_best(class1.id);
                        let (_, e2) = extract.find_best(class2.id);
<<<<<<< HEAD
                        if let Some(rule) = Rule::from_recexprs(&e1, &e2) {
                            candidates.add(rule.clone());
                            if let Some(reverse) = Rule::new(rule.rhs, rule.lhs) {
                                candidates.add(reverse);
                            }
                        } else if let Some(rule) = Rule::from_recexprs(&e2, &e1) {
                            candidates.add(rule.clone());
                        }
=======
                        candidates.add_from_recexprs(&e1, &e2);
>>>>>>> 0424efbf
                    }
                }
            }
        }

        println!(
            "cvec match finished in {} ms",
            time_start.elapsed().as_millis()
        );

        candidates
    }

    // TODO: Figure out what to do with this- it doesn't match the definition
    // of cvec matching from the paper, but it is faster.
    pub fn fast_cvec_match(egraph: &EGraph<L, SynthAnalysis>) -> Ruleset<L> {
        let mut by_cvec: IndexMap<&CVec<L>, Vec<Id>> = IndexMap::default();

        for class in egraph.classes() {
            if class.data.is_defined() {
                by_cvec.entry(&class.data.cvec).or_default().push(class.id);
            }
        }

        let mut candidates = Ruleset::default();
        let extract = Extractor::new(egraph, AstSize);

        for ids in by_cvec.values() {
            let exprs: Vec<_> = ids.iter().map(|&id| extract.find_best(id).1).collect();

            for (idx, e1) in exprs.iter().enumerate() {
                for e2 in exprs[(idx + 1)..].iter() {
<<<<<<< HEAD
                    if let Some(rule) = Rule::from_recexprs(e1, e2) {
                        candidates.add(rule.clone());
                        if let Some(reverse) = Rule::new(rule.rhs, rule.lhs) {
                            candidates.add(reverse);
                        }
                    } else if let Some(rule) = Rule::from_recexprs(e2, e1) {
                        candidates.add(rule.clone());
                    }
=======
                    candidates.add_from_recexprs(e1, e2);
>>>>>>> 0424efbf
                }
            }
        }
        candidates
    }

    fn select(&mut self, step_size: usize, invalid: &mut Ruleset<L>) -> Self {
        let mut chosen = Self::default();
        self.0
            .sort_by(|_, rule1, _, rule2| rule1.score().cmp(&rule2.score()));

        // 2. insert step_size best candidates into self.new_rws
        let mut selected: Ruleset<L> = Default::default();
        while selected.len() < step_size {
            let popped = self.0.pop();
            if let Some((_, rule)) = popped {
                if rule.is_valid() {
                    selected.add(rule.clone());
                } else {
                    invalid.add(rule.clone());
                }

                // If reverse direction is also in candidates, add it at the same time
                let reverse = Rule::new(&rule.rhs, &rule.lhs);
                if let Some(reverse) = reverse {
                    if self.contains(&reverse) && reverse.is_valid() {
                        selected.add(reverse);
                    } else {
                        invalid.add(reverse);
                    }
                }
            } else {
                break;
            }
        }
        chosen.extend(selected);

        // 3. return chosen candidates
        chosen
    }

    fn shrink(&mut self, chosen: &Self, scheduler: Scheduler) {
        // 1. make new egraph
        // let mut egraph: EGraph<L, SynthAnalysis> = EGraph::default();
        let mut egraph = EGraph::default();

        let mut initial = vec![];
        // 2. insert lhs and rhs of all candidates as roots
        for rule in self.0.values() {
            let lhs = egraph.add_expr(&L::instantiate(&rule.lhs));
            let rhs = egraph.add_expr(&L::instantiate(&rule.rhs));
            initial.push((lhs, rhs, rule.clone()));
        }

        // 3. compress with the rules we've chosen so far
        let egraph = scheduler.run(&egraph, chosen);

        // 4. go through candidates and if they have merged, then
        // they are no longer candidates
        self.0 = Default::default();
        for (l_id, r_id, rule) in initial {
            if egraph.find(l_id) == egraph.find(r_id) {
                // candidate has merged (derivable from other rewrites)
                continue;
            } else {
                self.add(rule);
            }
        }
    }

    pub fn minimize(&mut self, prior: Ruleset<L>, scheduler: Scheduler) -> (Self, Self) {
        let before = self.len();
        let mut invalid: Ruleset<L> = Default::default();
        let mut chosen = prior.clone();
        let step_size = 1;
        while !self.is_empty() {
            println!(
                "Shrinking {}/{} candidates. Kept {} so far.",
                self.len(),
                before,
                chosen.len()
            );
            let selected = self.select(step_size, &mut invalid);
            print!("Selected: ");
            selected.pretty_print();
            chosen.extend(selected.clone());
            self.shrink(&chosen, scheduler);
        }
        // Return only the new rules
        chosen.remove_all(prior);

        (chosen, invalid)
    }

    pub fn can_derive(
        &self,
        derive_type: DeriveType,
        rule: &Rule<L>,
        allrules: &Self,
        limits: Limits,
    ) -> bool {
        let scheduler = Scheduler::Saturating(limits);
        let mut egraph: EGraph<L, SynthAnalysis> = Default::default();
        let lexpr = &L::instantiate(&rule.lhs);
        let rexpr = &L::instantiate(&rule.rhs);

        match derive_type {
            DeriveType::Lhs => {
                egraph.add_expr(lexpr);
            }
            DeriveType::LhsAndRhs => {
                egraph.add_expr(lexpr);
                egraph.add_expr(rexpr);
            }
            DeriveType::AllRules => {
                for rule in allrules.0.values() {
                    let lhs = &L::instantiate(&rule.lhs);
                    let rhs = &L::instantiate(&rule.rhs);
                    egraph.add_expr(lhs);
                    egraph.add_expr(rhs);
                }
            }
        }

        let out_egraph = scheduler.run_derive(&egraph, self, rule);

        let l_id = out_egraph
            .lookup_expr(lexpr)
            .unwrap_or_else(|| panic!("Did not find {}", lexpr));
        let r_id = out_egraph.lookup_expr(rexpr);
        if let Some(r_id) = r_id {
            l_id == r_id
        } else {
            false
        }
    }

    // Use self rules to derive against rules. That is, partition against
    // into derivable / not-derivable with respect to self
    pub fn derive(&self, derive_type: DeriveType, against: &Self, limits: Limits) -> (Self, Self) {
        against.partition(|rule| self.can_derive(derive_type, rule, against, limits))
    }

    pub fn print_derive(derive_type: DeriveType, one: &str, two: &str) {
        let r1: Ruleset<L> = Ruleset::from_file(one);
        let r2: Ruleset<L> = Ruleset::from_file(two);

        let (can, cannot) = r1.derive(derive_type, &r2, Limits::deriving());
        println!(
            "Using {} ({}) to derive {} ({}).\nCan derive {}, cannot derive {}. Missing:",
            one,
            r1.len(),
            two,
            r2.len(),
            can.len(),
            cannot.len()
        );
        cannot.pretty_print();
    }
}<|MERGE_RESOLUTION|>--- conflicted
+++ resolved
@@ -332,18 +332,7 @@
                     if compare(&class1.data.cvec, &class2.data.cvec) {
                         let (_, e1) = extract.find_best(class1.id);
                         let (_, e2) = extract.find_best(class2.id);
-<<<<<<< HEAD
-                        if let Some(rule) = Rule::from_recexprs(&e1, &e2) {
-                            candidates.add(rule.clone());
-                            if let Some(reverse) = Rule::new(rule.rhs, rule.lhs) {
-                                candidates.add(reverse);
-                            }
-                        } else if let Some(rule) = Rule::from_recexprs(&e2, &e1) {
-                            candidates.add(rule.clone());
-                        }
-=======
                         candidates.add_from_recexprs(&e1, &e2);
->>>>>>> 0424efbf
                     }
                 }
             }
@@ -376,18 +365,7 @@
 
             for (idx, e1) in exprs.iter().enumerate() {
                 for e2 in exprs[(idx + 1)..].iter() {
-<<<<<<< HEAD
-                    if let Some(rule) = Rule::from_recexprs(e1, e2) {
-                        candidates.add(rule.clone());
-                        if let Some(reverse) = Rule::new(rule.rhs, rule.lhs) {
-                            candidates.add(reverse);
-                        }
-                    } else if let Some(rule) = Rule::from_recexprs(e2, e1) {
-                        candidates.add(rule.clone());
-                    }
-=======
                     candidates.add_from_recexprs(e1, e2);
->>>>>>> 0424efbf
                 }
             }
         }
