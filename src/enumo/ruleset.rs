--- conflicted
+++ resolved
@@ -70,22 +70,13 @@
         I::Item: AsRef<str>,
     {
         let mut map = IndexMap::default();
-<<<<<<< HEAD
-        let eqs: Vec<Rule<L>> = vals
-            .into_iter()
-            .map(|x| x.as_ref().parse().unwrap())
-            .collect();
-        for eq in eqs {
-            map.insert(eq.name.clone(), eq);
-=======
         for v in vals {
-            if let Ok((forwards, backwards)) = Equality::from_string(v.as_ref()) {
+            if let Ok((forwards, backwards)) = Rule::from_string(v.as_ref()) {
                 map.insert(forwards.name.clone(), forwards);
                 if let Some(backwards) = backwards {
                     map.insert(backwards.name.clone(), backwards);
                 }
             }
->>>>>>> 4d97acb5
         }
         Ruleset(map)
     }
@@ -176,17 +167,12 @@
         let mut all_eqs = IndexMap::default();
         for line in std::io::BufRead::lines(reader) {
             let line = line.unwrap();
-<<<<<<< HEAD
-            let eq = line.parse::<Rule<L>>().unwrap();
-            eqs.insert(eq.name.clone(), eq);
-=======
-            if let Ok((forwards, backwards)) = Equality::from_string(&line) {
+            if let Ok((forwards, backwards)) = Rule::from_string(&line) {
                 all_eqs.insert(forwards.name.clone(), forwards);
                 if let Some(backwards) = backwards {
                     all_eqs.insert(backwards.name.clone(), backwards);
                 }
             }
->>>>>>> 4d97acb5
         }
         Self(all_eqs)
     }
