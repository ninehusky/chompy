use egg::{AstSize, EClass, Extractor, StopReason};
use serde_json::*;
use std::fs::*;
use std::{io::Read, io::Write, sync::Arc, time::Duration};

use crate::{
    CVec, EGraph, Equality, ExtractableAstSize, HashMap, Id, IndexMap, Limits, Signature,
    SynthAnalysis, SynthLanguage, ValidationResult,
};

use super::Scheduler;

#[derive(Clone, Debug)]
pub struct Ruleset<L: SynthLanguage>(pub IndexMap<Arc<str>, Equality<L>>);

impl<L: SynthLanguage> PartialEq for Ruleset<L> {
    fn eq(&self, other: &Self) -> bool {
        if self.0.len() != other.0.len() {
            return false;
        }
        for ((name1, _), (name2, _)) in self.0.iter().zip(other.0.iter()) {
            if name1 != name2 {
                return false;
            }
        }
        true
    }
}

impl<L: SynthLanguage> Default for Ruleset<L> {
    fn default() -> Self {
        Self(IndexMap::default())
    }
}

impl<L: SynthLanguage> Ruleset<L> {
    pub fn from_str_vec(ss: &[&str]) -> Self {
        let mut map = IndexMap::default();
        let eqs: Vec<Equality<L>> = ss.iter().map(|s| s.parse().unwrap()).collect();
        for eq in eqs {
            map.insert(eq.name.clone(), eq);
        }
        Ruleset(map)
    }

    pub fn to_str_vec(&self) -> Vec<String> {
        match self {
            Ruleset(m) => m.iter().map(|(name, _val)| name.to_string()).collect(),
        }
    }

    pub fn is_empty(&self) -> bool {
        self.0.is_empty()
    }

    pub fn len(&self) -> usize {
        self.0.len()
    }

    pub fn bidir_len(&self) -> usize {
        let mut bidir = 0;
        let mut unidir = 0;
        for (_, eq) in &self.0 {
            let reverse = Equality::new(eq.rhs.clone(), eq.lhs.clone());
            if reverse.is_some() && self.contains(&reverse.unwrap()) {
                bidir += 1;
            } else {
                unidir += 1;
            }
        }
        unidir + (bidir / 2)
    }

    pub fn contains(&self, eq: &Equality<L>) -> bool {
        self.0.contains_key(&eq.name)
    }

    pub fn add(&mut self, eq: Equality<L>) {
        self.0.insert(eq.name.clone(), eq);
    }

    pub fn remove_all(&mut self, other: Self) {
        for (name, _) in other.0 {
            self.0.remove(&name);
        }
    }

    pub fn extend(&mut self, other: Self) {
        self.0.extend(other.0)
    }

    pub fn partition<F>(&self, f: F) -> (Self, Self)
    where
        F: Fn(&Equality<L>) -> bool,
    {
        let mut ins = Ruleset::default();
        let mut outs = Ruleset::default();
        for (_, eq) in &self.0 {
            if f(eq) {
                ins.add(eq.clone());
            } else {
                outs.add(eq.clone());
            }
        }
        (ins, outs)
    }

    pub fn to_file(&self, filename: &str) {
        let mut file = std::fs::File::create(filename)
            .unwrap_or_else(|_| panic!("Failed to open '{}'", filename));
        for (name, _) in &self.0 {
            writeln!(file, "{}", name).expect("Unable to write");
        }
    }

    pub fn from_file(filename: &str) -> Self {
        let infile = std::fs::File::open(filename).expect("can't open file");
        let reader = std::io::BufReader::new(infile);
        let mut eqs = IndexMap::default();
        for line in std::io::BufRead::lines(reader) {
            let line = line.unwrap();
            let eq = line.parse::<Equality<L>>().unwrap();
            eqs.insert(eq.name.clone(), eq);
        }
        Self(eqs)
    }

    pub fn pretty_print(&self) {
        let mut strs = vec![];
        for (name, eq) in &self.0 {
            let reverse = Equality::new(eq.rhs.clone(), eq.lhs.clone());
            if reverse.is_some() && self.contains(&reverse.unwrap()) {
                let reverse_name = format!("{} <=> {}", eq.rhs, eq.lhs);
                if !strs.contains(&reverse_name) {
                    strs.push(format!("{} <=> {}", eq.lhs, eq.rhs));
                }
            } else {
                strs.push(name.to_string());
            }
        }

        for s in strs {
            println!("{s}");
        }
    }

    // Writes the ruleset to the json/ subdirectory, to be uploaded to the
    // nightly server. The ruleset is written as a json object with a single
    // field, "rules".
    pub fn write_json_rules(&self, filename: &str) {
        let mut filepath = "rep/json/".to_owned();

        std::fs::create_dir_all(filepath.clone())
            .unwrap_or_else(|e| panic!("Error creating dir: {}", e));

        filepath.push_str(filename);
        let mut file = OpenOptions::new()
            .read(true)
            .write(true)
            .create(true)
            .open(filepath)
            .expect("Unable to open file");
        let rules = json!({
            "rules": &self.to_str_vec(),
        })
        .to_string();
        file.write_all(rules.as_bytes())
            .expect("Unable to write to file");
    }

    // Given two rulesets, computes bidirectional derivability between them
    // and writes the results to the json/derivable_rules/ subdirectory,
    // to be uploaded to the nightly server. The results are formatted as a
    // json object with four fields: "forwards derivable", "forwards underivable",
    // "backwards derivable", and "backwards underivable". Also updates the
    // "output.json" file in the json/ subdirectory with the the derivability results
    // and statistics about runtime and the number of rules in each ruleset.
    pub fn write_json_equiderivability(
        &self,
        baseline: Self,
        len_baseline: usize,
        name: &str,
        limit: Limits,
        duration: Duration,
    ) {
        let mut filepath = "rep/json/derivable_rules/".to_owned();

        std::fs::create_dir_all(filepath.clone())
            .unwrap_or_else(|e| panic!("Error creating dir: {}", e));

        filepath.push_str(name);
        let mut file = std::fs::File::create(filepath.clone())
            .unwrap_or_else(|_| panic!("Failed to open '{}'", filepath.clone()));

        let (can_f, cannot_f) = self.derive(baseline.clone(), limit);

        let (can_b, cannot_b) = baseline.derive(self.clone(), limit);

        let derivability_results = json!({
            "forwards derivable": &can_f.to_str_vec(),
            "forwards underivable": &cannot_f.to_str_vec(),
            "backwards derivable": &can_b.to_str_vec(),
            "backwards underivable": &cannot_b.to_str_vec(),
        })
        .to_string();

        file.write_all(derivability_results.as_bytes())
            .expect("Unable to write to file");

        let num_rules = &self.len();
        let forwards_derivable = &can_f.len();
        let backwards_derivable = &can_b.len();
        let time = &duration.as_secs();

        let mut outfile = OpenOptions::new()
            .read(true)
            .write(true)
            .create(true)
            .open("rep/json/output.json")
            .expect("Unable to open file");

        let mut outfile_string = String::new();
        outfile
            .read_to_string(&mut outfile_string)
            .expect("Unable to read file");
        let mut json_arr = vec![];

        if !(outfile_string.is_empty()) {
            json_arr = serde_json::from_str::<Vec<serde_json::Value>>(&outfile_string).unwrap();
        }

        let stats = json!({
            "spec": name,
            "num_rules": num_rules,
            "num_baseline": len_baseline,
            "enumo_derives_oopsla": forwards_derivable,
            "oopsla_derives_enumo": backwards_derivable,
            "time": time
        });
        json_arr.push(stats);

        let mut file = OpenOptions::new()
            .write(true)
            .truncate(true)
            .create(true)
            .open("rep/json/output.json")
            .expect("Unable to open file");
        file.write_all("[".as_bytes()).expect("write failed");

        let arr_str = json_arr.to_vec();

        for (object, is_last_element) in arr_str
            .iter()
            .enumerate()
            .map(|(i, w)| (w, i == arr_str.len() - 1))
        {
            file.write_all(object.to_string().as_bytes())
                .expect("write failed");
            if !(is_last_element) {
                file.write_all(", ".as_bytes()).expect("write failed");
            }
        }
        file.write_all("]".as_bytes()).expect("write failed");
    }

    pub fn apply_unions(egraph: &mut EGraph<L, SynthAnalysis>, unions: HashMap<Id, Vec<Id>>) {
        for ids in unions.values() {
            if ids.len() > 1 {
                let first = ids[0];
                for id in &ids[1..] {
                    egraph.union(first, *id);
                }
            }
        }
        egraph.rebuild();
    }

    pub fn compress(
        &self,
        egraph: &EGraph<L, SynthAnalysis>,
        limits: Limits,
    ) -> EGraph<L, SynthAnalysis> {
        let mut clone = egraph.clone();
        let ids: Vec<Id> = egraph.classes().map(|c| c.id).collect();

        let (out_egraph, _) = self.run_internal(egraph.clone(), Scheduler::Simple(limits));

        // Build a map from id in out_graph to all of the ids in egraph that are equivalent
        let mut unions = HashMap::default();
        for id in ids {
            let new_id = out_egraph.find(id);
            unions.entry(new_id).or_insert_with(Vec::new).push(id);
        }

        for ids in unions.values() {
            if ids.len() > 1 {
                let first = ids[0];
                for id in &ids[1..] {
                    clone.union(first, *id);
                }
            }
        }

        clone.rebuild();
        clone
    }

    pub fn crunch(
        &self,
        egraph: &EGraph<L, SynthAnalysis>,
        limits: Limits,
    ) -> EGraph<L, SynthAnalysis> {
        let (new_egraph, _) = self.run_internal(egraph.clone(), Scheduler::Simple(limits));
        new_egraph
    }

    fn run_internal(
        &self,
        egraph: EGraph<L, SynthAnalysis>,
        scheduler: Scheduler,
    ) -> (EGraph<L, SynthAnalysis>, StopReason) {
        let mut runner = scheduler.run(egraph, self);

        runner.egraph.rebuild();
        (runner.egraph, runner.stop_reason.unwrap())
    }

    pub fn extract_candidates(
        eg1: &EGraph<L, SynthAnalysis>,
        eg2: &EGraph<L, SynthAnalysis>,
    ) -> Self {
        let mut candidates = Ruleset::default();
        let ids: Vec<Id> = eg1.classes().map(|c| c.id).collect();
        let mut unions = HashMap::default();
        for id in ids {
            let new_id = eg2.find(id);
            unions.entry(new_id).or_insert_with(Vec::new).push(id);
        }

        let clone = eg1.clone();
        let extract = Extractor::new(&clone, ExtractableAstSize);

        for ids in unions.values() {
            for id1 in ids.clone() {
                for id2 in ids.clone() {
                    let (c1, e1) = extract.find_best(id1);
                    let (c2, e2) = extract.find_best(id2);
                    if c1 == usize::MAX || c2 == usize::MAX {
                        continue;
                    }
<<<<<<< HEAD
                    if let Some(eq) = Equality::from_recexprs(&e1, &e2) {
                        if e1 != e2 {
=======
                    if e1 != e2 {
                        if let Some(eq) = Equality::new(&e1, &e2) {
                            candidates.add(eq)
                        }
                        if let Some(eq) = Equality::new(&e2, &e1) {
>>>>>>> d4067df2
                            candidates.add(eq)
                        }
                    }
                }
            }
        }

        candidates
    }

    pub fn allow_forbid_actual(
        egraph: EGraph<L, SynthAnalysis>,
        prior: Ruleset<L>,
        limits: Limits,
    ) -> Self {
        /*
         * eg_init ┌─────────┐ eg_allowed ┌────────┐ eg_denote ┌────────┐  eg_final
         * ───────►│ allowed ├───────────►│ denote ├──────────►│  all   ├────────►
         *         └─────────┘            └────────┘           └────────┘
         */

        let eg_init = egraph;
        // Allowed rules: run on clone, apply unions, no candidates
        let (allowed, _) = prior.partition(|eq| L::is_allowed_rewrite(&eq.lhs, &eq.rhs));
        let eg_allowed = allowed.compress(&eg_init, limits);

        // Translation rules: grow egraph, extract candidates, assert!(saturated)
        let lifting_rules = L::get_lifting_rules();
        let eg_denote = lifting_rules.crunch(&eg_allowed, limits);
        let mut candidates = Self::extract_candidates(&eg_allowed, &eg_denote);

        // All rules: clone/no clone doesn't matter, extract candidates
        let mut all_rules = prior;
        all_rules.extend(lifting_rules);
        let eg_final = all_rules.compress(&eg_denote, limits);
        candidates.extend(Self::extract_candidates(&eg_denote, &eg_final));

        candidates
    }

    pub fn cvec_match(egraph: &EGraph<L, SynthAnalysis>) -> Self {
        // cvecs [𝑎1, . . . , 𝑎𝑛] and [𝑏1, . . . , 𝑏𝑛] match iff:
        // ∀𝑖. 𝑎𝑖 = 𝑏𝑖 ∨ 𝑎𝑖 = null ∨ 𝑏𝑖 = null and ∃𝑖. 𝑎𝑖 = 𝑏𝑖 ∧ 𝑎𝑖 ≠ null ∧ 𝑏𝑖 ≠ null

        println!(
            "starting cvec match with {} eclasses",
            egraph.number_of_classes()
        );

        let not_all_none: Vec<&EClass<L, Signature<L>>> = egraph
            .classes()
            .filter(|x| x.data.cvec.iter().any(|v| v.is_some()))
            .collect();

        let compare = |cvec1: &CVec<L>, cvec2: &CVec<L>| -> bool {
            for tup in cvec1.iter().zip(cvec2) {
                match tup {
                    (Some(a), Some(b)) if a != b => return false,
                    _ => (),
                }
            }
            true
        };
        let mut candidates = Ruleset::default();
        let extract = Extractor::new(egraph, AstSize);
        for class1 in &not_all_none {
            for class2 in &not_all_none {
                if class1.id == class2.id {
                    continue;
                }
                if compare(&class1.data.cvec, &class2.data.cvec) {
                    let (_, e1) = extract.find_best(class1.id);
                    let (_, e2) = extract.find_best(class2.id);
                    if let Some(eq) = Equality::from_recexprs(&e1, &e2) {
                        candidates.add(eq);
                    }
                    if let Some(eq) = Equality::from_recexprs(&e2, &e1) {
                        candidates.add(eq);
                    }
                }
            }
        }
        candidates
    }

    // TODO: Figure out what to do with this- it doesn't match the definition
    // of cvec matching from the paper, but it is faster.
    pub fn fast_cvec_match(egraph: &EGraph<L, SynthAnalysis>) -> Ruleset<L> {
        let mut by_cvec: IndexMap<&CVec<L>, Vec<Id>> = IndexMap::default();

        for class in egraph.classes() {
            if class.data.is_defined() {
                by_cvec.entry(&class.data.cvec).or_default().push(class.id);
            }
        }

        let mut candidates = Ruleset::default();
        let extract = Extractor::new(egraph, AstSize);

        for ids in by_cvec.values() {
            let exprs: Vec<_> = ids.iter().map(|&id| extract.find_best(id).1).collect();

            for (idx, e1) in exprs.iter().enumerate() {
                for e2 in exprs[(idx + 1)..].iter() {
                    if let Some(eq) = Equality::from_recexprs(e1, e2) {
                        candidates.add(eq);
                    }
                    if let Some(eq) = Equality::from_recexprs(e2, e1) {
                        candidates.add(eq);
                    }
                }
            }
        }
        candidates
    }

    fn select(&mut self, step_size: usize) -> Self {
        let mut chosen = Self::default();
        self.0
            .sort_by(|_, eq1, _, eq2| eq1.score().cmp(&eq2.score()));

        // 2. insert step_size best candidates into self.new_rws
        let mut selected: Ruleset<L> = Default::default();
        while selected.len() < step_size {
            let popped = self.0.pop();
            if let Some((_, eq)) = popped {
                if let ValidationResult::Valid = L::validate(&eq.lhs, &eq.rhs) {
                    selected.add(eq.clone());
                }

                // If reverse direction is also in candidates, add it at the same time
                let reverse = Equality::new(eq.rhs, eq.lhs);
                if let Some(reverse) = reverse {
                    if self.contains(&reverse) {
                        if let ValidationResult::Valid = L::validate(&reverse.lhs, &reverse.rhs) {
                            selected.add(reverse);
                        }
                    }
                }
            } else {
                break;
            }
        }
        chosen.extend(selected);

        // 3. return chosen candidates
        chosen
    }

    fn shrink(&mut self, chosen: &Self, limits: Limits) {
        // 1. make new egraph
        // let mut egraph: EGraph<L, SynthAnalysis> = EGraph::default();
        let mut egraph = EGraph::default();

        let mut initial = vec![];
        // 2. insert lhs and rhs of all candidates as roots
        for eq in self.0.values() {
            let lhs = egraph.add_expr(&L::instantiate(&eq.lhs));
            let rhs = egraph.add_expr(&L::instantiate(&eq.rhs));
            initial.push((lhs, rhs));
        }

        // 3. compress with the rules we've chosen so far
        let egraph = chosen.compress(&egraph, limits);

        // 4. go through candidates and if they have merged, then
        // they are no longer candidates
        let extract = Extractor::new(&egraph, AstSize);
        self.0 = Default::default();
        for (l_id, r_id) in initial {
            if egraph.find(l_id) == egraph.find(r_id) {
                // candidate has merged (derivable from other rewrites)
                continue;
            }
            let (_, left) = extract.find_best(l_id);
            let (_, right) = extract.find_best(r_id);
            if let Some(eq) = Equality::from_recexprs(&left, &right) {
                self.add(eq);
            }
        }
    }

    pub fn minimize(&mut self, prior: Ruleset<L>, limits: Limits) -> Self {
        let mut chosen = prior.clone();
        let step_size = 1;
        while !self.is_empty() {
            let selected = self.select(step_size);
            chosen.extend(selected.clone());
            self.shrink(&chosen, limits);
        }
        // Return only the new rules
        chosen.remove_all(prior);

        chosen
    }

    pub fn can_derive(&self, rule: &Equality<L>, limits: Limits) -> bool {
        let scheduler = Scheduler::Saturating(limits);
        let mut egraph: EGraph<L, SynthAnalysis> = Default::default();
        let lexpr = &L::instantiate(&rule.lhs);
        let rexpr = &L::instantiate(&rule.rhs);
        egraph.add_expr(lexpr);
        egraph.add_expr(rexpr);
        let runner = scheduler.run(egraph, self);

        let l_id = runner
            .egraph
            .lookup_expr(lexpr)
            .unwrap_or_else(|| panic!("Did not find {}", lexpr));
        let r_id = runner
            .egraph
            .lookup_expr(rexpr)
            .unwrap_or_else(|| panic!("Did not find {}", rexpr));
        l_id == r_id
    }

    // Use self rules to derive against rules. That is, partition against
    // into derivable / not-derivable with respect to self
    pub fn derive(&self, against: Self, limits: Limits) -> (Self, Self) {
        against.partition(|eq| self.can_derive(eq, limits))
    }
}<|MERGE_RESOLUTION|>--- conflicted
+++ resolved
@@ -348,16 +348,11 @@
                     if c1 == usize::MAX || c2 == usize::MAX {
                         continue;
                     }
-<<<<<<< HEAD
-                    if let Some(eq) = Equality::from_recexprs(&e1, &e2) {
-                        if e1 != e2 {
-=======
                     if e1 != e2 {
-                        if let Some(eq) = Equality::new(&e1, &e2) {
+                        if let Some(eq) = Equality::from_recexprs(&e1, &e2) {
                             candidates.add(eq)
                         }
-                        if let Some(eq) = Equality::new(&e2, &e1) {
->>>>>>> d4067df2
+                        if let Some(eq) = Equality::from_recexprs(&e2, &e1) {
                             candidates.add(eq)
                         }
                     }
