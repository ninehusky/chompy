--- conflicted
+++ resolved
@@ -244,15 +244,9 @@
         let mut file = std::fs::File::create(filepath.clone())
             .unwrap_or_else(|_| panic!("Failed to open '{}'", filepath.clone()));
 
-<<<<<<< HEAD
-        let (can_f, cannot_f) = self.derive(derive_type, baseline.clone(), limit);
-
-        let (can_b, cannot_b) = baseline.derive(derive_type, self.clone(), limit);
-=======
-        let (can_f, cannot_f) = self.derive(baseline.clone(), limits);
-
-        let (can_b, cannot_b) = baseline.derive(self.clone(), limits);
->>>>>>> 98f45622
+        let (can_f, cannot_f) = self.derive(derive_type, baseline.clone(), limits);
+
+        let (can_b, cannot_b) = baseline.derive(derive_type, self.clone(), limits);
 
         let derivability_results = json!({
             "enumo -> oopsla derivable": &can_f.to_str_vec(),
@@ -268,7 +262,6 @@
         let num_rules = &self.len();
         let forwards_derivable = &can_f.len();
         let backwards_derivable = &can_b.len();
-        let time = &duration.as_secs();
 
         let mut outfile = OpenOptions::new()
             .read(true)
@@ -293,7 +286,7 @@
             "num_baseline": baseline.len(),
             "enumo_derives_oopsla": forwards_derivable,
             "oopsla_derives_enumo": backwards_derivable,
-            "time": time
+            "time": duration.as_secs(),
         });
 
         json_arr.push(stats);
