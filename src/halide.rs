use crate::*;

use egg::{RecExpr, Rewrite};
use enumo::{Filter, Metric, Ruleset, Sexp, Workload};
use num::ToPrimitive;
use recipe_utils::{
    base_lang, iter_metric, recursive_rules, recursive_rules_cond, run_workload, Lang,
};
use z3::ast::Ast;

type Constant = i64;

egg::define_language! {
  pub enum Pred {
    Lit(Constant),
    "abs" = Abs(Id),
    "<" = Lt([Id;2]),
    "<=" = Leq([Id;2]),
    ">" = Gt([Id;2]),
    ">=" = Geq([Id;2]),
    "==" = Eq([Id;2]),
    "!=" = Neq([Id;2]),
    "->" = Implies([Id; 2]),
    "!" = Not(Id),
    "-" = Neg(Id),
    "&&" = And([Id;2]),
    "||" = Or([Id;2]),
    "^" = Xor([Id;2]),
    "+" = Add([Id; 2]),
    "-" = Sub([Id; 2]),
    "*" = Mul([Id; 2]),
    "/" = Div([Id; 2]),
    "%" = Mod([Id; 2]),
    "min" = Min([Id; 2]),
    "max" = Max([Id; 2]),
    "select" = Select([Id; 3]),
    "istrue" = IsTrue(Id),
    Var(Symbol),
  }
}

impl SynthLanguage for Pred {
    type Constant = Constant;

    fn constant_to_bool(c: &Self::Constant) -> Option<bool> {
        Some(c != &0)
    }

    fn eval<'a, F>(&'a self, cvec_len: usize, mut get_cvec: F) -> CVec<Self>
    where
        F: FnMut(&'a Id) -> &'a CVec<Self>,
    {
        let one = 1.to_i64().unwrap();
        let zero = 0.to_i64().unwrap();
        match self {
            Pred::Lit(c) => vec![Some(*c); cvec_len],
            Pred::Abs(x) => map!(get_cvec, x => Some(x.abs())),
            Pred::Lt([x, y]) => {
                map!(get_cvec, x, y => if x < y {Some(one)} else {Some(zero)})
            }
            Pred::Leq([x, y]) => {
                map!(get_cvec, x, y => if x <= y {Some(one)} else {Some(zero)})
            }
            Pred::Gt([x, y]) => {
                map!(get_cvec, x, y => if x > y {Some(one)} else {Some(zero)})
            }
            Pred::Geq([x, y]) => {
                map!(get_cvec, x, y => if x >= y {Some(one)} else {Some(zero)})
            }
            Pred::Eq([x, y]) => {
                map!(get_cvec, x, y => if x == y {Some(one)} else {Some(zero)})
            }
            Pred::Neq([x, y]) => {
                map!(get_cvec, x, y => if x != y {Some(one)} else {Some(zero)})
            }
            Pred::Implies([x, y]) => {
                map!(get_cvec, x, y => {
                  let xbool = *x != zero;
                  let ybool = *y != zero;
                  if !xbool || ybool {Some(one)} else {Some(zero)}
                })
            }
            Pred::Not(x) => {
                map!(get_cvec, x => if *x == zero { Some(one)} else {Some(zero)})
            }
            Pred::Neg(x) => map!(get_cvec, x => Some(-x)),
            Pred::And([x, y]) => {
                map!(get_cvec, x, y => {
                    let xbool = *x != zero;
                    let ybool = *y != zero;
                    if xbool && ybool { Some(one) } else { Some(zero) }
                })
            }
            Pred::Or([x, y]) => {
                map!(get_cvec, x, y => {
                    let xbool = *x != zero;
                    let ybool = *y != zero;
                    if xbool || ybool { Some(one) } else { Some(zero) }
                })
            }
            Pred::Xor([x, y]) => {
                map!(get_cvec, x, y => {
                    let xbool = *x != zero;
                    let ybool = *y != zero;
                    if xbool ^ ybool { Some(one) } else { Some(zero) }
                })
            }
            Pred::Add([x, y]) => map!(get_cvec, x, y => x.checked_add(*y)),
            Pred::Sub([x, y]) => map!(get_cvec, x, y => x.checked_sub(*y)),
            Pred::Mul([x, y]) => map!(get_cvec, x, y => x.checked_mul(*y)),
            Pred::Div([x, y]) => map!(get_cvec, x, y => {
                if *y == zero {
                    Some(zero)
                } else {
                    let is_neg = (*x < zero) ^ (*y < zero);
                    if is_neg {
                        x.abs().checked_div(y.abs()).map(|v| -v)
                    } else {
                        x.checked_div(*y)
                    }
                }
            }),
            Pred::Mod([x, y]) => map!(get_cvec, x, y => {
                if *y == zero {
                    Some(zero)
                } else {
                    let is_neg = (*x < zero) ^ (*y < zero);
                    if is_neg {
                        x.abs().checked_rem(y.abs()).map(|v| -v)
                    } else {
                        x.checked_rem(*y)
                    }
                }
            }),
            Pred::Min([x, y]) => map!(get_cvec, x, y => Some(*x.min(y))),
            Pred::Max([x, y]) => map!(get_cvec, x, y => Some(*x.max(y))),
            Pred::Select([x, y, z]) => map!(get_cvec, x, y, z => {
              let xbool = *x != zero;
              if xbool {Some(*y)} else {Some(*z)}
            }),
            Pred::Var(_) => vec![],
            Pred::IsTrue(_) => {
                // TODO: @ninehusky - I actually kind of want to panic here, because
                // cvec matching on `istrue` is just a bad thing waiting to happen.
                // I'm actually not sure what a more principled fix would be, however,
                // so leaving it as is for now. Maybe we can kick the can to later --
                // if a rule is generated with `istrue`, we can panic then?
                vec![None, None, None]
            }
        }
    }

    fn initialize_vars(egraph: &mut EGraph<Self, SynthAnalysis>, vars: &[String]) {
<<<<<<< HEAD
        // sorted
        let mut vars: Vec<_> = vars.into();
        vars.sort();

=======
        println!("vars: {:?}", vars);
>>>>>>> fbaf2f5a
        let consts = vec![
            Some((-10).to_i64().unwrap()),
            Some((-1).to_i64().unwrap()),
            Some(0.to_i64().unwrap()),
            Some(1.to_i64().unwrap()),
            Some(2.to_i64().unwrap()),
            Some(5.to_i64().unwrap()),
            Some(100.to_i64().unwrap()),
        ];

        let cvecs = self_product(&consts, vars.len());

        egraph.analysis.cvec_len = cvecs[0].len();

        for (i, v) in vars.iter().enumerate() {
            let id = egraph.add(Pred::Var(Symbol::from(v.clone())));
            let cvec = cvecs[i].clone();
            egraph[id].data.cvec = cvec;
        }
    }

    fn to_var(&self) -> Option<Symbol> {
        if let Pred::Var(sym) = self {
            Some(*sym)
        } else {
            None
        }
    }

    fn mk_var(sym: Symbol) -> Self {
        Pred::Var(sym)
    }

    fn is_constant(&self) -> bool {
        matches!(self, Pred::Lit(_))
    }

    fn mk_constant(c: Self::Constant, _egraph: &mut EGraph<Self, SynthAnalysis>) -> Self {
        Pred::Lit(c)
    }

    fn condition_implies(
        lhs: &Pattern<Self>,
        rhs: &Pattern<Self>,
        cache: &mut HashMap<(String, String), bool>,
    ) -> bool {
        let lhs_str = lhs.to_string();
        let rhs_str = rhs.to_string();
        if cache.contains_key(&(lhs_str.clone(), rhs_str.clone())) {
            return *cache.get(&(lhs_str, rhs_str)).unwrap();
        }

        let mut cfg = z3::Config::new();
        cfg.set_timeout_msec(1000);
        let ctx = z3::Context::new(&cfg);
        let solver = z3::Solver::new(&ctx);
        let zero = z3::ast::Int::from_i64(&ctx, 0);

        // given that the lhs is true, can we make the rhs false?

        let lhs = egg_to_z3(&ctx, Self::instantiate(lhs).as_ref())
            ._eq(&zero)
            .not();

        let rhs = egg_to_z3(&ctx, Self::instantiate(rhs).as_ref())
            ._eq(&zero)
            .not();

        let assertion = &lhs;

        solver.assert(assertion);

        if matches!(solver.check(), z3::SatResult::Unsat) {
            // don't want something that is always false
            cache.insert((lhs_str, rhs_str), false);
            return false;
        }

        solver.reset();
        let assertion = &rhs;

        solver.assert(&assertion.not());

        if matches!(solver.check(), z3::SatResult::Unsat) {
            // don't want something that is always true
            cache.insert((lhs_str, rhs_str), false);
            return false;
        }

        solver.reset();

        let assertion = &z3::ast::Bool::implies(&lhs, &rhs).not();

        solver.assert(assertion);

        let res = solver.check();
        let implies = matches!(res, z3::SatResult::Unsat);
        cache.insert((lhs_str, rhs_str), implies);
        implies
    }

    fn validate(lhs: &Pattern<Self>, rhs: &Pattern<Self>) -> ValidationResult {
        let mut cfg = z3::Config::new();
        cfg.set_timeout_msec(1000);
        let ctx = z3::Context::new(&cfg);
        let solver = z3::Solver::new(&ctx);
        let lexpr = egg_to_z3(&ctx, Self::instantiate(lhs).as_ref());
        let rexpr = egg_to_z3(&ctx, Self::instantiate(rhs).as_ref());
        solver.assert(&lexpr._eq(&rexpr).not());
        // if matches!(solver.check(), z3::SatResult::Sat) {
        //     let model = solver.get_model().unwrap();
        //     println!(
        //         "Rule {} ==> {} is invalid.\nthe model is:\n{:?}eval({}) = {:?}\neval({}) = {:?}\n",
        //         lhs,
        //         rhs,
        //         model,
        //         lhs,
        //         model.eval(&lexpr),
        //         rhs,
        //         model.eval(&rexpr)
        //     );
        // }
        match solver.check() {
            z3::SatResult::Unsat => ValidationResult::Valid,
            z3::SatResult::Unknown => ValidationResult::Unknown,
            z3::SatResult::Sat => ValidationResult::Invalid,
        }
    }

    fn validate_with_cond(
        lhs: &Pattern<Self>,
        rhs: &Pattern<Self>,
        cond: &Pattern<Self>,
    ) -> ValidationResult {
        assert!(cond.to_string().len() > 2, "Conditional pattern: {}", cond);
        let mut cfg = z3::Config::new();
        cfg.set_timeout_msec(1000);
        let ctx = z3::Context::new(&cfg);
        let solver = z3::Solver::new(&ctx);
        let zero = z3::ast::Int::from_i64(&ctx, 0);
        let cexpr =
            z3::ast::Bool::not(&egg_to_z3(&ctx, Self::instantiate(cond).as_ref())._eq(&zero));

        let lexpr = egg_to_z3(&ctx, Self::instantiate(lhs).as_ref());
        let rexpr = egg_to_z3(&ctx, Self::instantiate(rhs).as_ref());
        solver.assert(&z3::ast::Bool::implies(&cexpr, &lexpr._eq(&rexpr)).not());

        // if matches!(solver.check(), z3::SatResult::Sat) {
        //     let model = solver.get_model().unwrap();
        //     println!(
        //         "Rule if {} then {} ==> {} is invalid.\nthe model is:\n{:?}eval({}) = {:?}\neval({}) = {:?}\n",
        //         cond,
        //         lhs,
        //         rhs,
        //         model,
        //         lhs,
        //         model.eval(&lexpr),
        //         rhs,
        //         model.eval(&rexpr)
        //     );
        // }

        match solver.check() {
            z3::SatResult::Unsat => ValidationResult::Valid,
            z3::SatResult::Unknown => ValidationResult::Unknown,
            z3::SatResult::Sat => ValidationResult::Invalid,
        }
    }
}


// 1. run "ruler" on the conditional workload, generating a series of rewrite
//    rules.
// 2. when it comes time to check condition implication, use these rules
//    as opposed to Z3 checking.
pub fn get_condition_propagation_rules_halide() -> Vec<Rewrite<Pred, SynthAnalysis>> {
    let cond_lang = Lang {
        vars: vec!["a".to_string(), "b".to_string()],
        vals: vec!["0".to_string(), "1".to_string()],
        ops: vec![vec![], vec!["<".to_string(), "<=".to_string(), "!=".to_string(), "->".to_string()]],
    };

    let rules: Ruleset<Pred> = recursive_rules(
        Metric::Atoms,
        5,
        cond_lang,
        Ruleset::default()
    );

    println!("ruleset:");

    for rule in rules {
        println!("{}", rule.0);
    }

    vec![]
}

#[test]
fn test_get_condition_propagation_rules_halide() {
    // we just wanna call the function to test locally
    let rules = get_condition_propagation_rules_halide();
}


pub fn egg_to_z3<'a>(ctx: &'a z3::Context, expr: &[Pred]) -> z3::ast::Int<'a> {
    let mut buf: Vec<z3::ast::Int> = vec![];
    let zero = z3::ast::Int::from_i64(ctx, 0);
    let one = z3::ast::Int::from_i64(ctx, 1);
    for node in expr.as_ref().iter() {
        match node {
            Pred::Lit(c) => buf.push(z3::ast::Int::from_i64(ctx, c.to_i64().unwrap())),
            Pred::Abs(x) => {
                let l = &buf[usize::from(*x)];
                buf.push(z3::ast::Bool::ite(
                    &z3::ast::Int::lt(l, &zero),
                    &z3::ast::Int::unary_minus(l),
                    l,
                ))
            }
            Pred::Lt([x, y]) => {
                let l = &buf[usize::from(*x)];
                let r = &buf[usize::from(*y)];
                buf.push(z3::ast::Bool::ite(&z3::ast::Int::lt(l, r), &one, &zero))
            }
            Pred::Leq([x, y]) => {
                let l = &buf[usize::from(*x)];
                let r = &buf[usize::from(*y)];
                buf.push(z3::ast::Bool::ite(&z3::ast::Int::le(l, r), &one, &zero))
            }
            Pred::Gt([x, y]) => {
                let l = &buf[usize::from(*x)];
                let r = &buf[usize::from(*y)];
                buf.push(z3::ast::Bool::ite(&z3::ast::Int::gt(l, r), &one, &zero))
            }
            Pred::Geq([x, y]) => {
                let l = &buf[usize::from(*x)];
                let r = &buf[usize::from(*y)];
                buf.push(z3::ast::Bool::ite(&z3::ast::Int::ge(l, r), &one, &zero))
            }
            Pred::Eq([x, y]) => {
                let l = &buf[usize::from(*x)];
                let r = &buf[usize::from(*y)];
                buf.push(z3::ast::Bool::ite(&z3::ast::Int::_eq(l, r), &one, &zero))
            }
            Pred::Neq([x, y]) => {
                let l = &buf[usize::from(*x)];
                let r = &buf[usize::from(*y)];
                buf.push(z3::ast::Bool::ite(&z3::ast::Int::_eq(l, r), &zero, &one))
            }
            Pred::Implies([x, y]) => {
                let l = &buf[usize::from(*x)];
                let r = &buf[usize::from(*y)];
                let l_not_z = z3::ast::Bool::not(&l._eq(&zero));
                let r_not_z = z3::ast::Bool::not(&r._eq(&zero));
                buf.push(z3::ast::Bool::ite(
                    &z3::ast::Bool::implies(&l_not_z, &r_not_z),
                    &one,
                    &zero,
                ))
            }
            Pred::Not(x) => {
                let l = &buf[usize::from(*x)];
                buf.push(z3::ast::Bool::ite(&l._eq(&zero), &one, &zero))
            }
            Pred::Neg(x) => buf.push(z3::ast::Int::unary_minus(&buf[usize::from(*x)])),
            Pred::And([x, y]) => {
                let l = &buf[usize::from(*x)];
                let r = &buf[usize::from(*y)];
                let l_not_z = z3::ast::Bool::not(&l._eq(&zero));
                let r_not_z = z3::ast::Bool::not(&r._eq(&zero));
                buf.push(z3::ast::Bool::ite(
                    &z3::ast::Bool::and(ctx, &[&l_not_z, &r_not_z]),
                    &one,
                    &zero,
                ))
            }
            Pred::Or([x, y]) => {
                let l = &buf[usize::from(*x)];
                let r = &buf[usize::from(*y)];
                let l_not_z = z3::ast::Bool::not(&l._eq(&zero));
                let r_not_z = z3::ast::Bool::not(&r._eq(&zero));
                buf.push(z3::ast::Bool::ite(
                    &z3::ast::Bool::or(ctx, &[&l_not_z, &r_not_z]),
                    &one,
                    &zero,
                ))
            }
            Pred::Xor([x, y]) => {
                let l = &buf[usize::from(*x)];
                let r = &buf[usize::from(*y)];
                let l_not_z = z3::ast::Bool::not(&l._eq(&zero));
                let r_not_z = z3::ast::Bool::not(&r._eq(&zero));
                buf.push(z3::ast::Bool::ite(
                    &z3::ast::Bool::xor(&l_not_z, &r_not_z),
                    &one,
                    &zero,
                ))
            }
            Pred::Add([x, y]) => buf.push(z3::ast::Int::add(
                ctx,
                &[&buf[usize::from(*x)], &buf[usize::from(*y)]],
            )),
            Pred::Sub([x, y]) => buf.push(z3::ast::Int::sub(
                ctx,
                &[&buf[usize::from(*x)], &buf[usize::from(*y)]],
            )),
            Pred::Mul([x, y]) => buf.push(z3::ast::Int::mul(
                ctx,
                &[&buf[usize::from(*x)], &buf[usize::from(*y)]],
            )),
            Pred::Div([x, y]) => {
                let l = &buf[usize::from(*x)];
                let r = &buf[usize::from(*y)];

                let zero = z3::ast::Int::from_i64(ctx, 0);

                let l_neg = z3::ast::Int::lt(l, &zero);
                let r_neg = z3::ast::Int::lt(r, &zero);

                let l_abs = z3::ast::Bool::ite(&l_neg, &z3::ast::Int::unary_minus(l), l);
                let r_abs = z3::ast::Bool::ite(&r_neg, &z3::ast::Int::unary_minus(r), r);
                let div = z3::ast::Int::div(&l_abs, &r_abs);

                let signs_differ = z3::ast::Bool::xor(&l_neg, &r_neg);

                buf.push(z3::ast::Bool::ite(
                    &r._eq(&zero),
                    &zero,
                    &z3::ast::Bool::ite(&signs_differ, &z3::ast::Int::unary_minus(&div), &div),
                ));
            }
            Pred::Mod([x, y]) => {
                let l = &buf[usize::from(*x)];
                let r = &buf[usize::from(*y)];

                let zero = z3::ast::Int::from_i64(ctx, 0);

                let l_neg = z3::ast::Int::lt(l, &zero);
                let r_neg = z3::ast::Int::lt(r, &zero);

                let l_abs = z3::ast::Bool::ite(&l_neg, &z3::ast::Int::unary_minus(l), l);
                let r_abs = z3::ast::Bool::ite(&r_neg, &z3::ast::Int::unary_minus(r), r);
                let modulo = z3::ast::Int::modulo(&l_abs, &r_abs);

                let signs_differ = z3::ast::Bool::xor(&l_neg, &r_neg);

                buf.push(z3::ast::Bool::ite(
                    &r._eq(&zero),
                    &zero,
                    &z3::ast::Bool::ite(
                        &signs_differ,
                        &z3::ast::Int::unary_minus(&modulo),
                        &modulo,
                    ),
                ));
            }
            Pred::Min([x, y]) => {
                let l = &buf[usize::from(*x)];
                let r = &buf[usize::from(*y)];
                buf.push(z3::ast::Bool::ite(&z3::ast::Int::le(l, r), l, r))
            }
            Pred::Max([x, y]) => {
                let l = &buf[usize::from(*x)];
                let r = &buf[usize::from(*y)];
                buf.push(z3::ast::Bool::ite(&z3::ast::Int::le(l, r), r, l))
            }
            Pred::Select([x, y, z]) => {
                let cond = z3::ast::Bool::not(&buf[usize::from(*x)]._eq(&zero));
                buf.push(z3::ast::Bool::ite(
                    &cond,
                    &buf[usize::from(*y)],
                    &buf[usize::from(*z)],
                ))
            }
            Pred::Var(v) => buf.push(z3::ast::Int::new_const(ctx, v.to_string())),
            Pred::IsTrue(_) => {
                panic!("IsTrue should not be used in egg_to_z3");
            }
        }
    }
    buf.pop().unwrap()
}

// This function returns if the given expression is valid or not, where validity is defined as:
// Valid   ==> The expression is always true (evaluates to 1), no matter the values of the variables inside.
// Invalid ==> The expression is always false (evaluates to 0), no matter the values of the
// variables inside.
// Unknown ==> Either the solver timed out, or the expression is impossible to condense to one of the two above.
//             One such expression is `x < 0`, which is neither always true nor always false.
//             In Caviar, this corresponds to the "Impossible" stop result.
// This function is different from `Self::validate` in that `validate` only checks to see if a
// given statement is true, while this function checks if the statement is always true or always
// false (forall).
pub fn validate_expression(expr: &Sexp) -> ValidationResult {
    pub fn sexpr_to_z3<'a>(ctx: &'a z3::Context, expr: &Sexp) -> z3::ast::Int<'a> {
        match expr {
            Sexp::Atom(a) => {
                if let Ok(c) = a.parse::<i64>() {
                    z3::ast::Int::from_i64(ctx, c)
                } else {
                    z3::ast::Int::new_const(ctx, a.to_string())
                }
            }
            Sexp::List(l) => {
                let mut iter = l.iter();
                let head = iter.next().unwrap();
                let tail = iter.collect::<Vec<_>>();
                match head.to_string().as_str() {
                    "abs" => {
                        let x = sexpr_to_z3(ctx, tail[0]);
                        z3::ast::Bool::ite(
                            &z3::ast::Int::lt(&x, &z3::ast::Int::from_i64(ctx, 0)),
                            &z3::ast::Int::unary_minus(&x),
                            &x,
                        )
                    }
                    "<" => {
                        let x = sexpr_to_z3(ctx, tail[0]);
                        let y = sexpr_to_z3(ctx, tail[1]);
                        z3::ast::Bool::ite(
                            &z3::ast::Int::lt(&x, &y),
                            &z3::ast::Int::from_i64(ctx, 1),
                            &z3::ast::Int::from_i64(ctx, 0),
                        )
                    }
                    "<=" => {
                        let x = sexpr_to_z3(ctx, tail[0]);
                        let y = sexpr_to_z3(ctx, tail[1]);
                        z3::ast::Bool::ite(
                            &z3::ast::Int::le(&x, &y),
                            &z3::ast::Int::from_i64(ctx, 1),
                            &z3::ast::Int::from_i64(ctx, 0),
                        )
                    }
                    ">" => {
                        let x = sexpr_to_z3(ctx, tail[0]);
                        let y = sexpr_to_z3(ctx, tail[1]);
                        z3::ast::Bool::ite(
                            &z3::ast::Int::gt(&x, &y),
                            &z3::ast::Int::from_i64(ctx, 1),
                            &z3::ast::Int::from_i64(ctx, 0),
                        )
                    }
                    ">=" => {
                        let x = sexpr_to_z3(ctx, tail[0]);
                        let y = sexpr_to_z3(ctx, tail[1]);
                        z3::ast::Bool::ite(
                            &z3::ast::Int::ge(&x, &y),
                            &z3::ast::Int::from_i64(ctx, 1),
                            &z3::ast::Int::from_i64(ctx, 0),
                        )
                    }
                    "==" => {
                        let x = sexpr_to_z3(ctx, tail[0]);
                        let y = sexpr_to_z3(ctx, tail[1]);
                        z3::ast::Bool::ite(
                            &z3::ast::Int::_eq(&x, &y),
                            &z3::ast::Int::from_i64(ctx, 1),
                            &z3::ast::Int::from_i64(ctx, 0),
                        )
                    }
                    "!=" => {
                        let x = sexpr_to_z3(ctx, tail[0]);
                        let y = sexpr_to_z3(ctx, tail[1]);
                        z3::ast::Bool::ite(
                            &z3::ast::Int::_eq(&x, &y),
                            &z3::ast::Int::from_i64(ctx, 0),
                            &z3::ast::Int::from_i64(ctx, 1),
                        )
                    }
                    "->" => {
                        let x = sexpr_to_z3(ctx, tail[0]);
                        let y = sexpr_to_z3(ctx, tail[1]);
                        let x_not_z = z3::ast::Bool::not(&z3::ast::Int::_eq(
                            &x,
                            &z3::ast::Int::from_i64(ctx, 0),
                        ));
                        let y_not_z = z3::ast::Bool::not(&z3::ast::Int::_eq(
                            &y,
                            &z3::ast::Int::from_i64(ctx, 0),
                        ));
                        z3::ast::Bool::ite(
                            &z3::ast::Bool::implies(&x_not_z, &y_not_z),
                            &z3::ast::Int::from_i64(ctx, 1),
                            &z3::ast::Int::from_i64(ctx, 0),
                        )
                    }
                    "!" => {
                        let x = sexpr_to_z3(ctx, tail[0]);
                        z3::ast::Bool::ite(
                            &z3::ast::Int::_eq(&x, &z3::ast::Int::from_i64(ctx, 0)),
                            &z3::ast::Int::from_i64(ctx, 1),
                            &z3::ast::Int::from_i64(ctx, 0),
                        )
                    }
                    "-" => {
                        if tail.len() == 1 {
                            z3::ast::Int::unary_minus(&sexpr_to_z3(ctx, tail[0]))
                        } else {
                            let x = sexpr_to_z3(ctx, tail[0]);
                            let y = sexpr_to_z3(ctx, tail[1]);
                            z3::ast::Int::sub(ctx, &[&x, &y])
                        }
                    }
                    "&&" => {
                        let x = sexpr_to_z3(ctx, tail[0]);
                        let y = sexpr_to_z3(ctx, tail[1]);
                        let x_not_z = z3::ast::Bool::not(&z3::ast::Int::_eq(
                            &x,
                            &z3::ast::Int::from_i64(ctx, 0),
                        ));
                        let y_not_z = z3::ast::Bool::not(&z3::ast::Int::_eq(
                            &y,
                            &z3::ast::Int::from_i64(ctx, 0),
                        ));
                        z3::ast::Bool::ite(
                            &z3::ast::Bool::and(ctx, &[&x_not_z, &y_not_z]),
                            &z3::ast::Int::from_i64(ctx, 1),
                            &z3::ast::Int::from_i64(ctx, 0),
                        )
                    }
                    "||" => {
                        let x = sexpr_to_z3(ctx, tail[0]);
                        let y = sexpr_to_z3(ctx, tail[1]);
                        let x_not_z = z3::ast::Bool::not(&z3::ast::Int::_eq(
                            &x,
                            &z3::ast::Int::from_i64(ctx, 0),
                        ));
                        let y_not_z = z3::ast::Bool::not(&z3::ast::Int::_eq(
                            &y,
                            &z3::ast::Int::from_i64(ctx, 0),
                        ));
                        z3::ast::Bool::ite(
                            &z3::ast::Bool::or(ctx, &[&x_not_z, &y_not_z]),
                            &z3::ast::Int::from_i64(ctx, 1),
                            &z3::ast::Int::from_i64(ctx, 0),
                        )
                    }
                    "^" => {
                        let x = sexpr_to_z3(ctx, tail[0]);
                        let y = sexpr_to_z3(ctx, tail[1]);
                        let x_not_z = z3::ast::Bool::not(&z3::ast::Int::_eq(
                            &x,
                            &z3::ast::Int::from_i64(ctx, 0),
                        ));
                        let y_not_z = z3::ast::Bool::not(&z3::ast::Int::_eq(
                            &y,
                            &z3::ast::Int::from_i64(ctx, 0),
                        ));
                        z3::ast::Bool::ite(
                            &z3::ast::Bool::xor(&x_not_z, &y_not_z),
                            &z3::ast::Int::from_i64(ctx, 1),
                            &z3::ast::Int::from_i64(ctx, 0),
                        )
                    }
                    "+" => {
                        let x = sexpr_to_z3(ctx, tail[0]);
                        let y = sexpr_to_z3(ctx, tail[1]);
                        z3::ast::Int::add(ctx, &[&x, &y])
                    }
                    "*" => {
                        let x = sexpr_to_z3(ctx, tail[0]);
                        let y = sexpr_to_z3(ctx, tail[1]);
                        z3::ast::Int::mul(ctx, &[&x, &y])
                    }
                    "/" => {
                        let l = sexpr_to_z3(ctx, tail[0]);
                        let r = sexpr_to_z3(ctx, tail[1]);
                        let zero = z3::ast::Int::from_i64(ctx, 0);

                        let l_neg = z3::ast::Int::lt(&l, &zero);
                        let r_neg = z3::ast::Int::lt(&r, &zero);

                        let l_abs = z3::ast::Bool::ite(&l_neg, &z3::ast::Int::unary_minus(&l), &l);
                        let r_abs = z3::ast::Bool::ite(&r_neg, &z3::ast::Int::unary_minus(&r), &r);
                        let div = z3::ast::Int::div(&l_abs, &r_abs);

                        let signs_differ = z3::ast::Bool::xor(&l_neg, &r_neg);

                        z3::ast::Bool::ite(
                            &r._eq(&zero),
                            &zero,
                            &z3::ast::Bool::ite(
                                &signs_differ,
                                &z3::ast::Int::unary_minus(&div),
                                &div,
                            ),
                        )
                    }
                    "%" => {
                        let l = sexpr_to_z3(ctx, tail[0]);
                        let r = sexpr_to_z3(ctx, tail[1]);
                        let zero = z3::ast::Int::from_i64(ctx, 0);
                        z3::ast::Bool::ite(
                            &r._eq(&zero),
                            &zero,
                            &z3::ast::Bool::ite(
                                &z3::ast::Bool::xor(
                                    &z3::ast::Int::lt(&l, &zero),
                                    &z3::ast::Int::lt(&r, &zero),
                                ),
                                &z3::ast::Int::unary_minus(&z3::ast::Int::div(
                                    &z3::ast::Bool::ite(
                                        &z3::ast::Int::lt(&l, &zero),
                                        &z3::ast::Int::unary_minus(&l),
                                        &l,
                                    ),
                                    &z3::ast::Bool::ite(
                                        &z3::ast::Int::lt(&r, &zero),
                                        &z3::ast::Int::unary_minus(&r),
                                        &r,
                                    ),
                                )),
                                &z3::ast::Int::modulo(&l, &r),
                            ),
                        )
                    }
                    "min" => {
                        let x = sexpr_to_z3(ctx, tail[0]);
                        let y = sexpr_to_z3(ctx, tail[1]);
                        z3::ast::Bool::ite(&z3::ast::Int::le(&x, &y), &x, &y)
                    }
                    "max" => {
                        let x = sexpr_to_z3(ctx, tail[0]);
                        let y = sexpr_to_z3(ctx, tail[1]);
                        z3::ast::Bool::ite(&z3::ast::Int::le(&x, &y), &y, &x)
                    }
                    "select" => {
                        let x = sexpr_to_z3(ctx, tail[0]);
                        let y = sexpr_to_z3(ctx, tail[1]);
                        let z = sexpr_to_z3(ctx, tail[2]);
                        let x_not_z = z3::ast::Bool::not(&z3::ast::Int::_eq(
                            &x,
                            &z3::ast::Int::from_i64(ctx, 0),
                        ));
                        z3::ast::Bool::ite(&x_not_z, &y, &z)
                    }
                    _ => panic!("Unknown operator: {}", head),
                }
            }
        }
    }

    let mut cfg = z3::Config::new();
    cfg.set_timeout_msec(1000);
    let ctx = z3::Context::new(&cfg);
    let solver = z3::Solver::new(&ctx);
    let zero = z3::ast::Int::from_i64(&ctx, 0);
    let expr = sexpr_to_z3(&ctx, expr);

    // Check if expr == 0 is unsat (i.e., expr can never be false)
    solver.assert(&expr._eq(&zero));
    let result = solver.check();
    if matches!(result, z3::SatResult::Unsat) {
        return ValidationResult::Invalid; // AlwaysFalse
    } else if matches!(result, z3::SatResult::Unknown) {
        return ValidationResult::Unknown;
    }
    solver.reset();

    // Check if expr != 0 is unsat (i.e., expr can never be true)
    solver.assert(&expr._eq(&zero).not());
    match solver.check() {
        z3::SatResult::Unsat => ValidationResult::Invalid,
        z3::SatResult::Unknown => ValidationResult::Unknown,
        z3::SatResult::Sat => ValidationResult::Unknown,
    }
}

pub fn compute_conditional_structures(
    conditional_soup: &Workload,
) -> (
    HashMap<Vec<bool>, Vec<Pattern<Pred>>>,
    Vec<Rewrite<Pred, SynthAnalysis>>,
) {
    let egraph: EGraph<Pred, SynthAnalysis> = conditional_soup.to_egraph();
    let mut pvec_to_terms: HashMap<Vec<bool>, Vec<Pattern<Pred>>> = HashMap::default();

    // let cond_prop_ruleset = Pred::get_condition_propagation_rules(conditional_soup);
    let cond_prop_ruleset = vec![];

    for cond in conditional_soup.force() {
        let cond: RecExpr<Pred> = cond.to_string().parse().unwrap();
        let cond_pat = Pattern::from(&cond);

        let cond_id = egraph
            .lookup_expr(&cond_pat.to_string().parse().unwrap())
            .unwrap();

        let pvec = egraph[cond_id]
            .data
            .cvec
            .clone()
            .iter()
            .map(|b| *b != Some(0))
            .collect();

        pvec_to_terms
            .entry(pvec)
            .or_default()
            .push(cond_pat.clone());
    }

    (pvec_to_terms, cond_prop_ruleset)
}

/// Incrementally construct a ruleset by running rule inference up to a size bound,
/// using previously-learned rules at each step.
/// Importantly, this function is different from `recursive_rules_cond` in that it does not
/// actually generate the terms that it derives equivalences for.
pub fn soup_to_rules(
    soup: &Workload,
    conditions: Option<&Workload>,
    prior_rules: &Ruleset<Pred>,
    n: usize,
) -> Ruleset<Pred> {
    let (pvec_to_terms, cond_prop_ruleset) = if let Some(conditions) = conditions {
        // If we have a workload of conditions, compute the conditional structures
        // to help with rule inference.
        let (fst, snd) = compute_conditional_structures(&conditions);
        (Some(fst), Some(snd))
    } else {
        (None, None)
    };

    let mut ruleset = Ruleset::<Pred>::default();
    for i in 1..n {
        let workload = soup.clone().filter(Filter::MetricLt(Metric::Atoms, i + 1));

        if workload.force().is_empty() {
            continue;
        }

        let rules = run_workload(
            workload,
            prior_rules.clone(),
            Limits::synthesis(),
            Limits::minimize(),
            true,
            pvec_to_terms.clone(),
            cond_prop_ruleset.clone(),
        );
        ruleset.extend(rules);
    }
    ruleset
}

pub fn recipe_to_rules(recipes: &Vec<Recipe>) -> Ruleset<Pred> {
    let mut ruleset: Ruleset<Pred> = Ruleset::default();
    for r in recipes {
        let rules = match &r.conditions {
            Some(c) => {
                let cond_lang = Lang {
                    vars: r.vars.clone(),
                    vals: c.vals.clone(),
                    ops: c.ops.clone(),
                };

                let base_lang = if cond_lang.ops.len() == 2 {
                    base_lang(2)
                } else {
                    base_lang(3)
                };

                let mut wkld = iter_metric(base_lang, "EXPR", Metric::Atoms, 3)
                    .filter(Filter::Contains("VAR".parse().unwrap()))
                    .plug("VAR", &Workload::new(cond_lang.vars))
                    .plug("VAL", &Workload::new(cond_lang.vals));
                for (i, ops) in cond_lang.ops.iter().enumerate() {
                    wkld = wkld.plug(format!("OP{}", i + 1), &Workload::new(ops));
                }

                // only want conditions greater than size 2
                wkld = wkld.filter(Filter::Invert(Box::new(Filter::MetricLt(Metric::Atoms, 2))));

                let (pvec_to_terms, cond_prop_ruleset) = compute_conditional_structures(&wkld);

                recursive_rules_cond(
                    Metric::Atoms,
                    r.max_size,
                    Lang {
                        vars: r.vars.clone(),
                        vals: r.vals.clone(),
                        ops: r.ops.clone(),
                    },
                    ruleset.clone(),
                    &pvec_to_terms,
                    &cond_prop_ruleset,
                )
            }
            None => recursive_rules(
                Metric::Atoms,
                r.max_size,
                Lang {
                    vars: r.vars.clone(),
                    vals: r.vals.clone(),
                    ops: r.ops.clone(),
                },
                ruleset.clone(),
            ),
        };
        ruleset.extend(rules);
    }
    ruleset
}

pub fn og_recipe() -> Ruleset<Pred> {
    // let cond_lang = Lang::new(&["0"], &["a", "b", "c"], &[&[], &["<", "<=", "!="]]);

    // let base_lang = if cond_lang.ops.len() == 2 {
    //     base_lang(2)
    // } else {
    //     base_lang(3)
    // };

    // let mut wkld = iter_metric(base_lang, "EXPR", Metric::Atoms, 3)
    //     .filter(Filter::Contains("VAR".parse().unwrap()))
    //     .plug("VAR", &Workload::new(cond_lang.vars))
    //     .plug("VAL", &Workload::new(cond_lang.vals));
    // for (i, ops) in cond_lang.ops.iter().enumerate() {
    //     wkld = wkld.plug(format!("OP{}", i + 1), &Workload::new(ops));
    // }

    let mut wkld = conditions::generate::get_condition_workload();

    // only want conditions greater than size 2
    wkld = wkld.filter(Filter::Invert(Box::new(Filter::MetricLt(Metric::Atoms, 2))));

    let (pvec_to_terms, cond_prop_ruleset) = conditions::generate::get_condition_propagation_rules_halide();
    let mut all_rules = Ruleset::default();

    let equality = recursive_rules_cond(
        Metric::Atoms,
        5,
        Lang::new(&[], &["a", "b", "c"], &[&["!"], &["==", "!="]]),
        all_rules.clone(),
        &pvec_to_terms,
        &cond_prop_ruleset,
    );

    all_rules.extend(equality);

    let comparisons = recursive_rules_cond(
        Metric::Atoms,
        5,
        Lang::new(&[], &["a", "b", "c"], &[&[], &["<", "<=", ">", ">="]]),
        all_rules.clone(),
        &pvec_to_terms,
        &cond_prop_ruleset,
    );

    all_rules.extend(comparisons);

    let bool_only = recursive_rules_cond(
        Metric::Atoms,
        7,
        Lang::new(&[], &["a", "b", "c"], &[&["!"], &["&&", "||"]]),
        all_rules.clone(),
        &pvec_to_terms,
        &cond_prop_ruleset
    );

    all_rules.extend(bool_only);

    // // corresponds to "mul/div with constants + mul/div with constants and other arith"
    let arith_basic = recursive_rules_cond(
        Metric::Atoms,
        3,
        Lang::new(
            &["-1", "0", "1"],
            &["a", "b", "c"],
            &[&[], &["+", "-", "*", "/", "%"]],
        ),
        all_rules.clone(),
        &pvec_to_terms,
        &cond_prop_ruleset,
    );

    all_rules.extend(arith_basic.clone());

    let min_max = recursive_rules_cond(
        Metric::Atoms,
        3,
        Lang::new(&[], &["a", "b", "c"], &[&[], &["min", "max"]]),
        all_rules.clone(),
        &pvec_to_terms,
        &cond_prop_ruleset,
    );

    all_rules.extend(min_max);

    // the special workloads, which mostly revolve around
    // composing int2boolop(int_term, int_term) or things like that
    // together.
    //
    let int_lang = Lang::new(&["0"], &["a", "b", "c"], &[&[], &["+", "-", "min", "max"]]);

    let mut int_wkld = iter_metric(crate::recipe_utils::base_lang(2), "EXPR", Metric::Atoms, 3)
        .filter(Filter::Contains("VAR".parse().unwrap()))
        .plug("VAR", &Workload::new(int_lang.vars))
        .plug("VAL", &Workload::new(int_lang.vals))
        .append(Workload::new(&["0", "1"]));
    // let ops = vec![lang.uops, lang.bops, lang.tops];
    for (i, ops) in int_lang.ops.iter().enumerate() {
        int_wkld = int_wkld.plug(format!("OP{}", i + 1), &Workload::new(ops));
    }

    for op in &["==", "<", "<=", ">", ">=", "||", "&&"] {
        let big_wkld = Workload::new(&["0", "1"]).append(
            Workload::new(&["(OP V V)"])
                // okay: so we can't scale this up to multiple functions. we have to do the meta-recipe
                // thing where we have to basically feed in these operators one at a time.
                .plug("OP", &Workload::new(&[op]))
                .plug("V", &int_wkld)
                .filter(Filter::MetricLt(Metric::Atoms, 8)),
        );

        let wrapped_rules = run_workload(
            big_wkld,
            arith_basic.clone(), // and we gotta append min/max rules here too, to avoid `(max a a)`.
            Limits::synthesis(),
            Limits {
                iter: 1,
                node: 100_000,
                match_: 100_000,
            },
            true,
            Some(pvec_to_terms.clone()),
            Some(cond_prop_ruleset.clone()),
        );

        all_rules.extend(wrapped_rules);
    }

    all_rules
}

pub fn og_recipe_no_conditions() -> Ruleset<Pred> {
    let mut all_rules = Ruleset::default();

    let equality = recursive_rules(
        Metric::Atoms,
        5,
        Lang::new(&[], &["a", "b", "c"], &[&["!"], &["==", "!="]]),
        all_rules.clone(),
    );

    all_rules.extend(equality);

    let comparisons = recursive_rules(
        Metric::Atoms,
        5,
        Lang::new(&[], &["a", "b", "c"], &[&[], &["<", "<=", ">", ">="]]),
        all_rules.clone(),
    );

    all_rules.extend(comparisons);

    let bool_only = recursive_rules(
        Metric::Atoms,
        7,
        Lang::new(&[], &["a", "b", "c"], &[&["!"], &["&&", "||"]]),
        all_rules.clone(),
    );

    all_rules.extend(bool_only);

    // corresponds to "mul/div with constants + mul/div with constants and other arith"
    let arith_basic = recursive_rules(
        Metric::Atoms,
        5,
        Lang::new(
            &["-1", "0", "1"],
            &["a", "b", "c"],
            &[&[], &["+", "-", "*", "/", "%"]],
        ),
        all_rules.clone(),
    );

    all_rules.extend(arith_basic.clone());

    let min_max = recursive_rules(
        Metric::Atoms,
        7,
        Lang::new(&[], &["a", "b", "c"], &[&[], &["min", "max"]]),
        all_rules.clone(),
    );

    all_rules.extend(min_max);

    // the special workloads, which mostly revolve around
    // composing int2boolop(int_term, int_term) or things like that
    // together.
    //
    // let int_lang = Lang::new(&[], &["a", "b", "c"], &[&[], &["+", "-", "min", "max"]]);

    // let mut int_wkld = iter_metric(crate::recipe_utils::base_lang(2), "EXPR", Metric::Atoms, 3)
    //     .filter(Filter::Contains("VAR".parse().unwrap()))
    //     .plug("VAR", &Workload::new(int_lang.vars))
    //     .plug("VAL", &Workload::new(int_lang.vals))
    //     .append(Workload::new(&["0", "1"]));
    // // let ops = vec![lang.uops, lang.bops, lang.tops];
    // for (i, ops) in int_lang.ops.iter().enumerate() {
    //     int_wkld = int_wkld.plug(format!("OP{}", i + 1), &Workload::new(ops));
    // }

    // // for op in &["==", "<", "<=", ">", ">=", "||", "&&"] {
    // for op in &["<", "<=", ">", ">="] {
    //     let big_wkld = Workload::new(&["0", "1"]).append(
    //         Workload::new(&["(OP V V)"])
    //             // okay: so we can't scale this up to multiple functions. we have to do the meta-recipe
    //             // thing where we have to basically feed in these operators one at a time.
    //             .plug("OP", &Workload::new(&[op]))
    //             .plug("V", &int_wkld)
    //             .filter(Filter::MetricLt(Metric::Atoms, 8)),
    //     );

    //     let wrapped_rules = run_workload(
    //         big_wkld,
    //         arith_basic.clone(), // and we gotta append min/max rules here too, to avoid `(max a a)`.
    //         Limits::synthesis(),
    //         Limits {
    //             iter: 1,
    //             node: 100_000,
    //             match_: 100_000,
    //         },
    //         true,
    //         None,
    //         None,
    //     );

    //     all_rules.extend(wrapped_rules);
    // }

    all_rules
}<|MERGE_RESOLUTION|>--- conflicted
+++ resolved
@@ -151,14 +151,9 @@
     }
 
     fn initialize_vars(egraph: &mut EGraph<Self, SynthAnalysis>, vars: &[String]) {
-<<<<<<< HEAD
-        // sorted
         let mut vars: Vec<_> = vars.into();
         vars.sort();
 
-=======
-        println!("vars: {:?}", vars);
->>>>>>> fbaf2f5a
         let consts = vec![
             Some((-10).to_i64().unwrap()),
             Some((-1).to_i64().unwrap()),
