/*!
    Trigonometry from complex
!*/

use std::fmt;
use std::fmt::{Debug, Display, Formatter};
use std::hash::Hash;
use std::ops::*;
use std::str::FromStr;

use num::{
    bigint::BigInt,
    rational::{ParseRatioError, Ratio},
    {Signed, Zero},
};

use egg::*;
use ruler::*;

pub type Rational = Ratio<BigInt>;

// custom implementation of real value
#[derive(Copy, Clone, PartialEq, Eq, PartialOrd, Ord, Hash)]
pub struct Real(Symbol);

impl Real {
    pub fn as_str(self) -> &'static str {
        self.0.as_str()
    }
}

impl<S: AsRef<str>> From<S> for Real {
    fn from(s: S) -> Self {
        Real(Symbol::from(s))
    }
}

impl From<Real> for &'static str {
    fn from(s: Real) -> Self {
        s.as_str()
    }
}

impl FromStr for Real {
    type Err = &'static str;
    fn from_str(s: &str) -> Result<Self, Self::Err> {
        if !s.is_empty() && s.chars().all(|c| c.is_numeric() || c == '-' || c == '/') {
            Ok(s.into())
        } else {
            Err("not real")
        }
    }
}

impl Display for Real {
    fn fmt(&self, f: &mut Formatter<'_>) -> fmt::Result {
        Display::fmt(self.as_str(), f)
    }
}

impl Debug for Real {
    fn fmt(&self, f: &mut Formatter<'_>) -> fmt::Result {
        Debug::fmt(self.as_str(), f)
    }
}

// custom implementation of a complex value
#[derive(Copy, Clone, PartialEq, Eq, PartialOrd, Ord, Hash)]
pub struct Variable(Symbol);

impl Variable {
    fn as_str(self) -> &'static str {
        self.0.as_str()
    }
}

impl<S: AsRef<str>> From<S> for Variable {
    fn from(s: S) -> Self {
        Variable(Symbol::from(s))
    }
}

impl From<Variable> for &'static str {
    fn from(s: Variable) -> Self {
        s.as_str()
    }
}

impl FromStr for Variable {
    type Err = &'static str;
    fn from_str(s: &str) -> Result<Self, Self::Err> {
        if s.len() == 1 && s.chars().next().unwrap().is_alphabetic() {
            Ok(s.into())
        } else if s.len() == 2 && s.starts_with('?') && s.chars().nth(1).unwrap().is_alphabetic() {
            Ok((&s[1..2]).into())
        } else {
            Err("not variable")
        }
    }
}

impl Display for Variable {
    fn fmt(&self, f: &mut Formatter<'_>) -> fmt::Result {
        Display::fmt(self.as_str(), f)
    }
}

impl Debug for Variable {
    fn fmt(&self, f: &mut Formatter<'_>) -> fmt::Result {
        Debug::fmt(self.as_str(), f)
    }
}

fn is_zero(n: &Math) -> bool {
    match n {
        Math::RealConst(v) => *v == Real::from("0"),
        _ => false,
    }
}

fn real_to_rational(r: &Real) -> Result<Rational, ParseRatioError> {
    r.as_str().parse()
}

fn extract_constant(nodes: &[Math]) -> Option<Real> {
    for n in nodes {
        if let Math::RealConst(v) = n {
            return Some(*v);
        }
    }

    None
}

fn trig_node(ns: &[Math], egraph: &EGraph<Math, SynthAnalysis>) -> bool {
    ns.iter().any(|n| match n {
        Math::Sin(_) | Math::Cos(_) => true,
        Math::Sqr(i) => trig_node(&egraph[*i].nodes, egraph),
        _ => false,
    })
}

define_language! {
    pub enum Math {
        // trig operators
        "sin" = Sin(Id),
        "cos" = Cos(Id),
        "tan" = Tan(Id),
        "cis" = Cis(Id),

        // arithmetic operators
        "~" = Neg(Id),
        "+" = Add([Id; 2]),
        "-" = Sub([Id; 2]),
        "*" = Mul([Id; 2]),
        "/" = Div([Id; 2]),
        "sqr" = Sqr(Id),

        // constants
        "I" = Imag,
        "PI" = Pi,
        RealConst(Real),
        Var(Variable),
    }
}

impl SynthLanguage for Math {
    type Constant = Real;

    // no evaluation needed
    fn eval<'a, F>(&'a self, _cvec_len: usize, mut _v: F) -> CVec<Self>
    where
        F: FnMut(&'a Id) -> &'a CVec<Self>,
    {
        vec![]
    }

    fn to_var(&self) -> Option<Symbol> {
        if let Math::Var(Variable(sym)) = self {
            Some(*sym)
        } else {
            None
        }
    }

    fn mk_var(sym: Symbol) -> Self {
        Math::Var(Variable::from(sym.as_str()))
    }

    fn to_constant(&self) -> Option<&Self::Constant> {
        if let Math::RealConst(n) = self {
            Some(n)
        } else {
            None
        }
    }

    fn mk_constant(c: Self::Constant) -> Self {
        Math::RealConst(c)
    }

    // override default behavior
    fn is_constant(&self) -> bool {
        matches!(self, Math::RealConst(_))
    }

    fn is_allowed(&self) -> bool {
        matches!(
            self,
            Math::Sin(_)
                | Math::Cos(_)
                | Math::Tan(_)
                | Math::Pi
        )
    }

    fn is_extractable(&self) -> bool {
        matches!(
            self,
            Math::Sin(_)
                | Math::Cos(_)
                | Math::Tan(_)
                | Math::Neg(_)
                | Math::Add(_)
                | Math::Sub(_)
                | Math::Mul(_)
                | Math::Div(_)
                | Math::RealConst(_)
                | Math::Pi
                | Math::Var(_)
        )
    }

<<<<<<< HEAD
    fn init_synth(synth: &mut Synthesizer<Self>) {
        // disabled operators (TODO: validate input)
        let disabled_ops: Vec<&str> = if let Some(s) = &synth.params.disabled_ops {
=======
    fn init_synth(synth: &mut Synthesizer<Self>, _workload: Vec<RecExpr<Self>>) {
        // disabled constants (TODO: validate input)
        let disabled_consts: Vec<&str> = if let Some(s) = &synth.params.disabled_consts {
>>>>>>> 1d485b2e
            s.split(' ').collect()
        } else {
            vec![]
        };

        // predicate if disabled
        let allowedp = |s: &str| !disabled_ops.iter().any(|x| x.eq(&s));

        let mut egraph = EGraph::new(SynthAnalysis {
            cvec_len: 0,
            constant_fold: if synth.params.no_constant_fold {
                ConstantFoldMethod::NoFold
            } else {
                ConstantFoldMethod::Lang
            },
            rule_lifting: true,
        });

        // variables
        for i in 0..synth.params.variables {
            let var = Variable::from(letter(i));
            egraph.add(Math::Var(var));
        }

        // constants
        egraph.add(Math::RealConst(Real::from("-1")));
        egraph.add(Math::RealConst(Real::from("0")));
        egraph.add(Math::RealConst(Real::from("1")));

        // constant values of sin, cosine, tangent
        if allowedp("sin") {
            egraph.add_expr(&"(sin 0)".parse().unwrap());
            egraph.add_expr(&"(sin (/ PI 6))".parse().unwrap());
            egraph.add_expr(&"(sin (/ PI 4))".parse().unwrap());
            egraph.add_expr(&"(sin (/ PI 3))".parse().unwrap());
            egraph.add_expr(&"(sin (/ PI 2))".parse().unwrap());
            egraph.add_expr(&"(sin PI)".parse().unwrap());
            egraph.add_expr(&"(sin (* 2 PI))".parse().unwrap());
        }

        if allowedp("cos") {
            egraph.add_expr(&"(cos 0)".parse().unwrap());
            egraph.add_expr(&"(cos (/ PI 6))".parse().unwrap());
            egraph.add_expr(&"(cos (/ PI 4))".parse().unwrap());
            egraph.add_expr(&"(cos (/ PI 3))".parse().unwrap());
            egraph.add_expr(&"(cos (/ PI 2))".parse().unwrap());
            egraph.add_expr(&"(cos PI)".parse().unwrap());
            egraph.add_expr(&"(cos (* 2 PI))".parse().unwrap());
        }

        if allowedp("tan") {
            egraph.add_expr(&"(tan 0)".parse().unwrap());
            egraph.add_expr(&"(tan (/ PI 6))".parse().unwrap());
            egraph.add_expr(&"(tan (/ PI 4))".parse().unwrap());
            egraph.add_expr(&"(tan (/ PI 3))".parse().unwrap());
            // egraph.add_expr(&"(tan (/ PI 2))".parse().unwrap());
            egraph.add_expr(&"(tan PI)".parse().unwrap());
            egraph.add_expr(&"(tan (* 2 PI))".parse().unwrap());
        }

        // rewrites
        synth.lifting_rewrites = vec![
            rewrite!("def-cos"; "(cos ?a)" <=> "(/ (+ (cis ?a) (cis (~ ?a))) 2)"),
            rewrite!("def-sin"; "(sin ?a)" <=> "(/ (- (cis ?a) (cis (~ ?a))) (* 2 I))"),
            rewrite!("def-tan"; "(tan ?a)" <=> "(* i (/ (- (cis (~ ?a)) (cis ?a)) (+ (cis (~ ?a)) (cis ?a))))"),
            rewrite!("def-tan2"; "(tan ?a)" <=> "(/ (sin ?a) (cos ?a))"),
            rewrite!("def-cos-sq"; "(* (cos ?a) (cos ?a))" <=> "(/ (+ (+ (sqr (cis ?a)) (sqr (cis (~ ?a)))) 2) 4)"),
            rewrite!("def-sin-sq"; "(* (sin ?a) (sin ?a))" <=> "(~ (/ (- (+ (sqr (cis ?a)) (sqr (cis (~ ?a)))) 2) 4))"),
            rewrite!("def-sqr"; "(sqr ?a)" <=> "(* ?a ?a)"),
            vec![
                // constant folding for PI
                rewrite!("add-pi"; "(+ PI PI)" => "(* 2 PI)"),

                // constant folding for cis
                rewrite!("cis-0"; "(cis 0)" => "1"),
                rewrite!("cis-pi"; "(cis (/ PI 2))" => "I"),

                // cis identities
                // rewrite!("inv-cis"; "(cis (~ ?a))" => "(/ 1 (cis ?a))"),
                rewrite!("add-cis"; "(cis (+ ?a ?b))" => "(* (cis ?a) (cis ?b))"),
                rewrite!("sub-cis"; "(cis (- ?a ?b))" => "(* (cis ?a) (cis (~ ?b)))"),
                rewrite!("cancel-cis"; "(* (cis ?a) (cis (~ ?a)))" => "1"),

                // definition of cis
                rewrite!("square-i"; "(* I I)" => "-1"),
            ],
        ]
        .concat();

        let extra_rewrites = vec![
            // reverse of cis identities above
            ("(* (cis ?a) (cis ?b))", "(cis (+ ?a ?b))", false),
            ("(* (cis ?a) (cis (~ ?b)))", "(cis (- ?a ?b))", false),
        ];

        for (l, r, bi) in extra_rewrites {
            let lrec: RecExpr<Math> = l.parse().unwrap();
            let rrec: RecExpr<Math> = r.parse().unwrap();
            if let Some(e) = Equality::new(&lrec, &rrec) {
                synth.old_eqs.insert(e.name.clone(), e.clone());
                synth.all_eqs.insert(e.name.clone(), e);
            }

            if bi {
                if let Some(e) = Equality::new(&rrec, &lrec) {
                    synth.old_eqs.insert(e.name.clone(), e.clone());
                    synth.all_eqs.insert(e.name.clone(), e);
                }
            }
        }

        synth.egraph = egraph;
    }

    fn make_layer(synth: &Synthesizer<Self>, iter: usize) -> Vec<Self> {
        let extract = Extractor::new(&synth.egraph, NumberOfOps);
        let mut to_add = vec![];

        // disabled iters
        if iter == 4 || iter == 6 {
            return vec![];
        }

        // disabled operators (TODO: validate input)
        let disabled_ops: Vec<&str> = if let Some(s) = &synth.params.disabled_ops {
            s.split(' ').collect()
        } else {
            vec![]
        };

        // predicate if disabled
        let allowedp = |s: &str| !disabled_ops.iter().any(|x| x.eq(&s));

        // predicate for enumerating arithmetic ops
        let arithmetic = |ns: &Vec<Self>| {
            ns.iter().all(|n| {
                matches!(
                    n,
                    Math::Neg(_)
                        | Math::Add(_)
                        | Math::Sub(_)
                        | Math::Mul(_)
                        | Math::Div(_)
                        | Math::Sqr(_)
                        | Math::RealConst(_)
                        | Math::Var(_)
                ) &&
                !matches!(n, Math::Imag)
            })
        };

        // maps ids to n_ops
        let ids: HashMap<Id, usize> = synth
            .ids()
            .map(|id| (id, extract.find_best_cost(id)))
            .collect();

        for i in synth.ids() {
            for j in synth.ids() {
                if ids[&i] + ids[&j] + 1 != iter {
                    continue;
                }

                if iter > synth.params.no_constants_above_iter {
                    if synth.egraph[i].data.exact || synth.egraph[j].data.exact {
                        continue;
                    }
                } else if synth.egraph[i].data.exact && synth.egraph[j].data.exact {
                    continue;
                };

                if iter <= 2 {
                    // either both are trig or neither are trig
                    if trig_node(&synth.egraph[i].nodes, &synth.egraph)
                        == trig_node(&synth.egraph[j].nodes, &synth.egraph)
                    {
                        if allowedp("+") {
                            to_add.push(Math::Add([i, j]));
                        }

                        if allowedp("-") {
                            to_add.push(Math::Sub([i, j]));
                        }

                        if allowedp("*") {
                            to_add.push(Math::Mul([i, j]));
                        }
                    }
                } else if trig_node(&synth.egraph[i].nodes, &synth.egraph)
                    && trig_node(&synth.egraph[j].nodes, &synth.egraph)
                {
                    if allowedp("+") {
                        to_add.push(Math::Add([i, j]));
                    }

                    if allowedp("-") {
                        to_add.push(Math::Sub([i, j]));
                    }
                }
            }

            if ids[&i] + 1 != iter
                || synth.egraph[i].data.exact
            {
                continue;
            }

            if iter <= 2 && arithmetic(&synth.egraph[i].nodes) {
                if allowedp("sin") {
                    to_add.push(Math::Sin(i));
                }
                if allowedp("cos") {
                    to_add.push(Math::Cos(i));
                }
                if allowedp("tan") {
                    to_add.push(Math::Tan(i));
                }
            }

            if iter == 2 {
                if allowedp("~") && trig_node(&synth.egraph[i].nodes, &synth.egraph) {
                    to_add.push(Math::Neg(i));
                }

                if allowedp("sqr") && trig_node(&synth.egraph[i].nodes, &synth.egraph) {
                    to_add.push(Math::Sqr(i));
                }
            }
        }

        log::info!("Made a layer of {} enodes", to_add.len());
        to_add
    }

    fn validate(
        _synth: &mut Synthesizer<Self>,
        lhs: &Pattern<Self>,
        rhs: &Pattern<Self>,
    ) -> ValidationResult {
        let valid_pattern = |pat: &Pattern<Self>| {
            pat.ast.as_ref().iter().all(|n| match n {
                ENodeOrVar::ENode(Math::Div([_, j])) => match pat.ast.index(*j) {
                    ENodeOrVar::Var(_) => true,
                    ENodeOrVar::ENode(n) => !is_zero(n),
                },
                _ => true,
            })
        };

        let contains_trig_node = |pat: &Pattern<Self>| {
            pat.ast.as_ref().iter().any(|n| {
                matches!(
                    n,
                    ENodeOrVar::ENode(Math::Sin(_)) | ENodeOrVar::ENode(Math::Cos(_))
                )
            })
        };

        ValidationResult::from(
            (valid_pattern(lhs) && valid_pattern(rhs))
                && (contains_trig_node(lhs) || contains_trig_node(rhs)),
        )
    }

    fn is_valid_rewrite(
        egraph: &EGraph<Self, SynthAnalysis>,
        rhs: &Pattern<Self>,
        subst: &Subst,
    ) -> bool {
        rhs.ast.as_ref().iter().all(|n| match n {
            ENodeOrVar::ENode(Math::Div([_, j])) => match rhs.ast.index(*j) {
                ENodeOrVar::Var(v) => !egraph[subst[*v]].iter().any(is_zero),
                ENodeOrVar::ENode(n) => !is_zero(n),
            },
            _ => true,
        })
    }

    // custom constant folder
    fn constant_fold(egraph: &mut EGraph<Self, SynthAnalysis>, id: Id) {
        if egraph[id]
            .nodes
            .iter()
            .any(|x| matches!(x, Math::RealConst(_)))
        {
            return;
        }

        let mut to_add: Option<Math> = None;
        for n in &egraph[id].nodes {
            match n {
                Math::Neg(i) => {
                    if let Some(v) = extract_constant(&egraph[*i].nodes) {
                        if let Ok(x) = real_to_rational(&v) {
                            let r = Real::from((-x).to_string());
                            to_add = Some(Self::mk_constant(r));
                            break;
                        }
                    }
                }
                Math::Add([i, j]) => {
                    if let Some(v) = extract_constant(&egraph[*i].nodes) {
                        if let Some(w) = extract_constant(&egraph[*j].nodes) {
                            if let Ok(x) = real_to_rational(&v) {
                                if let Ok(y) = real_to_rational(&w) {
                                    let r = Real::from((x + y).to_string());
                                    to_add = Some(Self::mk_constant(r));
                                    break;
                                }
                            }
                        }
                    }
                }
                Math::Sub([i, j]) => {
                    if let Some(v) = extract_constant(&egraph[*i].nodes) {
                        if let Some(w) = extract_constant(&egraph[*j].nodes) {
                            if let Ok(x) = real_to_rational(&v) {
                                if let Ok(y) = real_to_rational(&w) {
                                    let r = Real::from((x - y).to_string());
                                    to_add = Some(Self::mk_constant(r));
                                    break;
                                }
                            }
                        }
                    }
                }
                Math::Mul([i, j]) => {
                    if let Some(v) = extract_constant(&egraph[*i].nodes) {
                        if let Some(w) = extract_constant(&egraph[*j].nodes) {
                            if let Ok(x) = real_to_rational(&v) {
                                if let Ok(y) = real_to_rational(&w) {
                                    let r = Real::from((x * y).to_string());
                                    to_add = Some(Self::mk_constant(r));
                                    break;
                                }
                            }
                        }
                    }
                }
                Math::Div([i, j]) => {
                    if let Some(v) = extract_constant(&egraph[*i].nodes) {
                        if let Some(w) = extract_constant(&egraph[*j].nodes) {
                            if let Ok(x) = real_to_rational(&v) {
                                if let Ok(y) = real_to_rational(&w) {
                                    if !y.is_zero() {
                                        let r = Real::from((x / y).to_string());
                                        to_add = Some(Self::mk_constant(r));
                                        break;
                                    }
                                }
                            }
                        }
                    }
                }
                _ => (),
            }
        }

        if let Some(v) = to_add {
            // add (~ v) if v is negative
            if let Math::RealConst(n) = v {
                if let Ok(x) = real_to_rational(&n) {
                    if x.is_negative() {
                        let pos_id = egraph.add(Self::mk_constant(Real::from((-x).to_string())));
                        let neg_id = egraph.add(Math::Neg(pos_id));
                        egraph.union(neg_id, id);
                    }
                }
            }

            let cnst_id = egraph.add(v);
            egraph.union(cnst_id, id);
        }
    }
}

/// Entry point.
fn main() {
    Math::main()
}<|MERGE_RESOLUTION|>--- conflicted
+++ resolved
@@ -231,15 +231,16 @@
         )
     }
 
-<<<<<<< HEAD
-    fn init_synth(synth: &mut Synthesizer<Self>) {
+    fn init_synth(synth: &mut Synthesizer<Self>, workload: Vec<RecExpr<Self>>) {
         // disabled operators (TODO: validate input)
         let disabled_ops: Vec<&str> = if let Some(s) = &synth.params.disabled_ops {
-=======
-    fn init_synth(synth: &mut Synthesizer<Self>, _workload: Vec<RecExpr<Self>>) {
+            s.split(' ').collect()
+        } else {
+            vec![]
+        };
+
         // disabled constants (TODO: validate input)
         let disabled_consts: Vec<&str> = if let Some(s) = &synth.params.disabled_consts {
->>>>>>> 1d485b2e
             s.split(' ').collect()
         } else {
             vec![]
@@ -349,6 +350,10 @@
                     synth.all_eqs.insert(e.name.clone(), e);
                 }
             }
+        }
+
+        for expr in workload {
+            synth.egraph.add_expr(expr);
         }
 
         synth.egraph = egraph;
