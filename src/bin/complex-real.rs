--- conflicted
+++ resolved
@@ -258,55 +258,6 @@
     match n {
         Math::RealConst(v) => *v == real_const_symbol("0"),
         _ => false,
-<<<<<<< HEAD
-    })
-}
-
-fn is_valid_rewrite_rec(
-    egraph: &EGraph<Math, SynthAnalysis>,
-    expr: &RecExpr<ENodeOrVar<Math>>,
-    subst: &Subst,
-    idx: Id
-) -> bool {
-    match &expr[idx] {
-        ENodeOrVar::Var(_) => true,
-        ENodeOrVar::ENode(n) => match n {
-            // special case: div
-            Math::RDiv([_, j]) |
-            Math::CDiv([_, j]) => match &expr[*j] {
-                ENodeOrVar::Var(v) => egraph[subst[*v]].iter().all(|x| !is_zero(x)),
-                ENodeOrVar::ENode(n) => !is_zero(n),
-            },
-
-            // binary ops
-            Math::RAdd([i, j]) |
-            Math::RSub([i, j]) |
-            Math::RMul([i, j]) |
-            Math::CAdd([i, j]) |
-            Math::CSub([i, j]) |
-            Math::CMul([i, j]) |
-            Math::Cart([i, j]) |
-            Math::Polar([i, j]) => is_valid_rewrite_rec(egraph, expr, subst, *i) &&
-                                   is_valid_rewrite_rec(egraph, expr, subst, *j),
-
-            // unary ops
-            Math::RNeg(i) |
-            Math::CNeg(i) |
-            Math::Conj(i) |
-            Math::Re(i) |
-            Math::Im(i) |
-            Math::Abs(i) |
-            Math::Arg(i) => is_valid_rewrite_rec(egraph, expr, subst, *i),   
-
-            // consts
-            Math::RealConst(_) |
-            Math::ComplexConst(_) => false,
-
-            // other
-            _ => true,
-        },
-=======
->>>>>>> d9d7a001
     }
 }
 
@@ -487,7 +438,6 @@
         egraph.union(re_pi, pi_2_pi_2);
 
         // zero constant
-<<<<<<< HEAD
         if !disabled_consts.contains(&"0") {
             let cx_zero = egraph.add(Math::ComplexConst(complex_zero));
             let zero_mk = egraph.add(Math::Cart([re_zero, re_zero]));
@@ -531,45 +481,6 @@
             egraph.union(i_mk_abs, re_one);
             egraph.union(i_mk_arg, re_pi_2);
         }
-=======
-        let cx_zero = egraph.add(Math::ComplexConst(complex_zero));
-        let zero_mk = egraph.add(Math::Cart([re_zero, re_zero]));
-        let zero_mk_re = egraph.add(Math::Re(cx_zero));
-        let zero_mk_im = egraph.add(Math::Im(cx_zero));
-        let zero_mk_abs = egraph.add(Math::Abs(cx_zero));
-        let zero_mk_arg = egraph.add(Math::Arg(cx_zero));
-        egraph.union(cx_zero, zero_mk);
-        egraph.union(zero_mk_re, re_zero);
-        egraph.union(zero_mk_im, re_zero);
-        egraph.union(zero_mk_abs, re_zero);
-        egraph.union(zero_mk_arg, re_zero);
-
-        // one constant
-        let cx_one = egraph.add(Math::ComplexConst(complex_one));
-        let one_mk = egraph.add(Math::Cart([re_one, re_zero]));
-        let one_mk_re = egraph.add(Math::Re(cx_one));
-        let one_mk_im = egraph.add(Math::Im(cx_one));
-        let one_mk_abs = egraph.add(Math::Abs(cx_one));
-        let one_mk_arg = egraph.add(Math::Arg(cx_one));
-        egraph.union(cx_one, one_mk);
-        egraph.union(one_mk_re, re_one);
-        egraph.union(one_mk_im, re_zero);
-        egraph.union(one_mk_abs, re_one);
-        egraph.union(one_mk_arg, re_zero);
-
-        // i constant
-        let cx_i = egraph.add(Math::ComplexConst(complex_i));
-        let i_mk = egraph.add(Math::Cart([re_zero, re_one]));
-        let i_mk_re = egraph.add(Math::Re(cx_i));
-        let i_mk_im = egraph.add(Math::Im(cx_i));
-        let i_mk_abs = egraph.add(Math::Abs(cx_i));
-        let i_mk_arg = egraph.add(Math::Arg(cx_i));
-        egraph.union(cx_i, i_mk);
-        egraph.union(i_mk_re, re_zero);
-        egraph.union(i_mk_im, re_one);
-        egraph.union(i_mk_abs, re_one);
-        egraph.union(i_mk_arg, re_pi_2);
->>>>>>> d9d7a001
 
         synth.lifting_rewrites = vec![
             rewrite!("cartesian-form"; "?a" => "(Cart (Re ?a) (Im ?a))" if is_complex_str("?a")),
