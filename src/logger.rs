--- conflicted
+++ resolved
@@ -52,16 +52,6 @@
     ruleset: &Ruleset<L>,
     spec_name: &str,
     baseline: &Ruleset<L>,
-<<<<<<< HEAD
-    derive: (bool, bool),
-) -> ((usize, usize), (Duration, Duration), Value) {
-    let limits = if let DeriveType::AllRules = derive_type {
-        Limits {
-            iter: 2,
-            node: 100_000,
-            match_: 1000,
-        }
-=======
     baseline_name: &str,
     time: Duration,
 ) {
@@ -84,7 +74,6 @@
 
     let enumo_derives_baseline = if skip_derive.contains(&(spec_name, baseline_name)) {
         json!({})
->>>>>>> 77cc0cef
     } else {
         json!({
             "lhs": get_derivability(ruleset, baseline, DeriveType::Lhs),
