--- conflicted
+++ resolved
@@ -1,366 +1,9 @@
 use egg::*;
-<<<<<<< HEAD
-use indexmap::IndexMap;
-use rand::{Rng, SeedableRng};
-use rand_pcg::Pcg64;
-use std::{
-    fmt::Display,
-    collections::{HashMap, HashSet},
-    time::Duration,
-};
-
-type Constant = i32;
-
-define_language! {
-    enum SimpleMath {
-        "+" = Add([Id; 2]),
-        "-" = Sub([Id; 2]),
-        "*" = Mul([Id; 2]),
-        "~" = Neg(Id),
-        // "/" = Div([Id; 2]),
-        Num(Constant),
-        Var(egg::Symbol),
-    }
-}
-
-
-#[derive(Default, Clone)]
-pub struct SynthAnalysis {
-    n_samples: usize,
-}
-
-impl Analysis<SimpleMath> for SynthAnalysis {
-    type Data = Vec<Option<Constant>>;
-
-    fn merge(&self, to: &mut Self::Data, from: Self::Data) -> bool {
-        // only do assertions on non-empty vecs
-        // there may be "bad" merges during minimization, that's ok
-        if !to.is_empty() && !from.is_empty() {
-           assert_eq!(to, &from);
-        }
-        false
-    }
-
-    fn make(egraph: &EGraph<SimpleMath, Self>, enode: &SimpleMath) -> Self::Data {
-        let x = |i: &Id| egraph[*i].data.iter().copied();
-        let params = &egraph.analysis;
-        match enode {
-            SimpleMath::Num(n) => (0..params.n_samples).map(|_| Some(*n)).collect(),
-            SimpleMath::Var(_) => vec![],
-            SimpleMath::Neg(a) => x(a).map(|x| Some(-x?)).collect(),
-            SimpleMath::Add([a, b]) => x(a).zip(x(b)).map(|(x, y)| Some(x?.wrapping_add(y?))).collect(),
-            SimpleMath::Sub([a, b]) => x(a).zip(x(b)).map(|(x, y)| Some(x?.wrapping_sub(y?))).collect(),
-            SimpleMath::Mul([a, b]) => x(a).zip(x(b)).map(|(x, y)| Some(x?.wrapping_mul(y?))).collect(),
-            // SimpleMath::Div([a, b]) => x(a).zip(x(b)).map(|(x, y)| if y? != 0 {Some(x? / y?)} else {None}).collect(),
-        }
-    }
-
-    fn modify(egraph: &mut EGraph<SimpleMath, Self>, id: Id) {
-        let cv = &egraph[id].data;
-        if cv.is_empty() {
-            return;
-        }
-        let first = cv[0];
-        if first != None && cv.iter().all(|x| *x == first) {
-            let added = egraph.add(SimpleMath::Num(first.unwrap()));
-            egraph.union(id, added);
-        }
-    }
-}
-
-fn generalize(expr: &RecExpr<SimpleMath>, map: &mut HashMap<Symbol, Var>) -> Pattern<SimpleMath> {
-    let alpha = b"abcdefghijklmnopqrstuvwxyz";
-    let nodes: Vec<_> = expr
-        .as_ref()
-        .iter()
-        .map(|n| match n {
-            SimpleMath::Var(sym) => {
-                let var = if let Some(var) = map.get(&sym) {
-                    *var
-                } else {
-                    let var = format!("?{}", alpha[map.len()] as char).parse().unwrap();
-                    map.insert(*sym, var);
-                    var
-                };
-                ENodeOrVar::Var(var)
-            }
-            n => ENodeOrVar::ENode(n.clone()),
-        })
-        .collect();
-
-    Pattern::from(PatternAst::from(nodes))
-}
-
-fn instantiate(pattern: &Pattern<SimpleMath>) -> RecExpr<SimpleMath> {
-    let nodes: Vec<_> = pattern
-        .ast
-        .as_ref()
-        .iter()
-        .map(|n| match n {
-            ENodeOrVar::ENode(n) => n.clone(),
-            ENodeOrVar::Var(v) => {
-                let s = v.to_string();
-                assert!(s.starts_with('?'));
-                SimpleMath::Var(s[1..].into())
-            }
-        })
-        .collect();
-
-    RecExpr::from(nodes)
-}
-
-fn minimize_equalities(
-    analysis: SynthAnalysis,
-    equalities: &mut Vec<Equality<SimpleMath, SynthAnalysis>>,
-) -> Vec<Equality<SimpleMath, SynthAnalysis>> {
-    let mut all_removed = vec![];
-
-    // dedup based on name
-    let mut set = HashSet::new();
-    equalities.retain(|eq| set.insert(eq.name.clone()));
-
-    // TODO we probably want some better heuristic on how general a rule is
-    // reversing the equalities puts the new ones first,
-    // since we want to remove them first
-    equalities.sort_by_key(|eq| {
-        let l = eq.lhs.ast.as_ref().len();
-        let r = eq.rhs.ast.as_ref().len();
-        (l.min(r), l.max(r))
-    });
-    equalities.reverse();
-
-    let mut granularity = equalities.len() / 2;
-    while granularity > 0 {
-        println!("Minimizing with granularity {}...", granularity);
-        let mut i = 0;
-        while i + granularity < equalities.len() {
-            let (before, tail) = equalities.split_at(i);
-            let (test, after) = tail.split_at(granularity);
-            i += granularity;
-
-            let mut runner: Runner<_, _, ()> = Runner::new(analysis.clone())
-                .with_node_limit(3000)
-                .with_iter_limit(5);
-
-            // Add the eqs to test in to the egraph
-            for eq in test {
-                runner = runner
-                    .with_expr(&instantiate(&eq.lhs))
-                    .with_expr(&instantiate(&eq.rhs));
-            }
-
-            let rewrites = before.iter().chain(after).flat_map(|eq| &eq.rewrites);
-            runner = runner.run(rewrites);
-
-            let mut to_remove = HashSet::new();
-            for (eq, roots) in test.iter().zip(runner.roots.chunks(2)) {
-                if runner.egraph.find(roots[0]) == runner.egraph.find(roots[1]) {
-                    to_remove.insert(eq.name.clone());
-                }
-            }
-
-            let (removed, kept) = equalities
-                .drain(..)
-                .partition(|eq| to_remove.contains(&eq.name));
-            *equalities = kept;
-            all_removed.extend(removed);
-
-            if !to_remove.is_empty() {
-                println!("  Removed {} rules", to_remove.len());
-                for name in to_remove {
-                    println!("  removed {}", name);
-                }
-            }
-        }
-
-        granularity /= 2;
-    }
-
-    // reverse the list back
-    equalities.reverse();
-
-    return all_removed;
-}
-
-
-pub struct SynthParam {
-    rng: Pcg64,
-    n_iter: usize,
-    n_samples: usize,
-    variables: Vec<egg::Symbol>,
-    consts: Vec<Constant>,
-}
-
-impl SynthParam {
-    fn mk_egraph(&mut self) -> EGraph<SimpleMath, SynthAnalysis> {
-        let mut egraph = EGraph::new(SynthAnalysis {
-            n_samples: self.n_samples,
-        });
-        let rng = &mut self.rng;
-        for var in &self.variables {
-            let id = egraph.add(SimpleMath::Var(*var));
-            egraph[id].data = (0..self.n_samples).map(|_| Some(rng.gen::<Constant>())).collect();
-        }
-        for c in &self.consts {
-            egraph.add(SimpleMath::Num(*c));
-        }
-        egraph
-    }
-    fn run(&mut self) {
-        let mut equalities: Vec<Equality<SimpleMath, SynthAnalysis>> = vec![];
-        let mut eg = self.mk_egraph();
-        for iter in 0..self.n_iter {
-            println!(
-                "iter {} phase 1: adding ops over {} eclasses",
-                iter,
-                eg.number_of_classes()
-            );
-            let mut enodes_to_add = vec![];
-            for i in eg.classes() {
-                // enodes_to_add.push(SimpleMath::Neg(i.id));
-                for j in eg.classes() {
-                    enodes_to_add.push(SimpleMath::Add([i.id, j.id]));
-                    enodes_to_add.push(SimpleMath::Sub([i.id, j.id]));
-                    enodes_to_add.push(SimpleMath::Mul([i.id, j.id]));
-                    // enodes_to_add.push(SimpleMath::Div([i.id, j.id]));
-                }
-            }
-            for enode in enodes_to_add {
-                eg.add(enode);
-            }
-
-            println!(
-                "iter {} phase 2: running rules, n={}, e={}",
-                iter,
-                eg.total_size(),
-                eg.number_of_classes()
-            );
-            let rules = equalities.iter().flat_map(|eq| &eq.rewrites);
-            let runner: Runner<SimpleMath, SynthAnalysis, ()> =
-                Runner::new(eg.analysis.clone()).with_egraph(eg);
-            eg = runner
-                .with_time_limit(Duration::from_secs(20))
-                .with_node_limit(usize::MAX)
-                .with_iter_limit(3)
-                .run(rules)
-                .egraph;
-            println!(
-                "       phase 2: running rules, n={}, e={}",
-                eg.total_size(),
-                eg.number_of_classes()
-            );
-
-            println!("iter {} phase 3: discover rules", iter);
-            println!("       phase 3: grouping");
-            let mut by_cvec: IndexMap<&[Option<Constant>], Vec<Id>> = IndexMap::new();
-            for class in eg.classes() {
-                by_cvec.entry(&class.data).or_default().push(class.id);
-            }
-
-            println!("       phase 3: scanning {} groups", by_cvec.len());
-            let mut to_union = vec![];
-            let mut extract = Extractor::new(&eg, AstSize);
-
-            for ids in by_cvec.values() {
-                for win in ids.windows(2) {
-                    let (i, j) = (win[0], win[1]);
-                    to_union.push((i, j));
-                    let (_cost1, expr1) = extract.find_best(i);
-                    let (_cost2, expr2) = extract.find_best(j);
-
-                    let names = &mut HashMap::default();
-                    let pat1 = generalize(&expr1, names);
-                    let pat2 = generalize(&expr2, names);
-
-                    if let Some(eq) = Equality::new(pat1, pat2) {
-                        equalities.push(eq);
-                    }
-                }
-            }
-
-            println!("       phase 3: performing {} unions", to_union.len());
-            for (i, j) in to_union {
-                eg.union(i, j);
-            }
-
-            let eq_len = equalities.len();
-            println!("iter {} phase 4: minimize {} rules", iter, eq_len);
-            minimize_equalities(eg.analysis.clone(), &mut equalities);
-            println!(
-                "iter {} phase 4: minimized {} to {} rules",
-                iter,
-                eq_len,
-                equalities.len()
-            );
-
-            println!("After iter {}, I know these equalities:", iter);
-            for eq in &equalities {
-                println!("  {}", eq);
-            }
-        }
-    }
-}
-
-struct Equality<L, A> {
-    lhs: Pattern<L>,
-    rhs: Pattern<L>,
-    name: String,
-    rewrites: Vec<egg::Rewrite<L, A>>,
-}
-
-impl<L: Language, A> Display for Equality<L, A> {
-    fn fmt(&self, f: &mut std::fmt::Formatter<'_>) -> std::fmt::Result {
-        write!(f, "{}", self.name)
-    }
-}
-
-impl<L: Language + 'static, A: Analysis<L>> Equality<L, A> {
-    fn new(lhs: Pattern<L>, rhs: Pattern<L>) -> Option<Self> {
-        let mut rewrites = vec![];
-
-        let name = format!("{} => {}", lhs, rhs);
-        if let Ok(rw) = egg::Rewrite::new(name.clone(), name, lhs.clone(), rhs.clone()) {
-            rewrites.push(rw)
-        }
-
-        let name = format!("{} => {}", rhs, lhs);
-        if let Ok(rw) = egg::Rewrite::new(name.clone(), name, rhs.clone(), lhs.clone()) {
-            rewrites.push(rw)
-        }
-
-        if rewrites.is_empty() {
-            None
-        } else {
-            let name = match rewrites.len() {
-                1 => format!("{}", rewrites[0].long_name()),
-                2 => {
-                    // canonicalize the name, as we use it for dedup
-                    let l_str = format!("{}", lhs);
-                    let r_str = format!("{}", rhs);
-                    if l_str < r_str {
-                        format!("{} <=> {}", l_str, r_str)
-                    } else {
-                        format!("{} <=> {}", r_str, l_str)
-                    }
-                }
-                n => panic!("unexpected len {}", n),
-            };
-            Some(Self {
-                rewrites,
-                lhs,
-                rhs,
-                name,
-            })
-        }
-    }
-}
-=======
 use rand::SeedableRng;
 use ruler::*;
 use std::io::{self, Write};
->>>>>>> 0ecafc77
 
-fn main() {
+fn main() -> io::Result<()> {
     let mut param = SynthParam {
         rng: SeedableRng::seed_from_u64(5),
         n_iter: 2,
@@ -369,9 +12,6 @@
         consts: vec![-1, 0, 1],
     };
 
-<<<<<<< HEAD
-    param.run();
-=======
     let eqs = param.run();
     let rules = eqs.iter().flat_map(|eq| &eq.rewrites);
 
@@ -392,5 +32,4 @@
         println!("Simplified result: {}", simp_expr);
         println!();
     }
->>>>>>> 0ecafc77
 }