--- conflicted
+++ resolved
@@ -28,17 +28,12 @@
 smallvec = { version = "1.6", features = ["union", "const_generics"] }
 
 [dependencies.egg]
-<<<<<<< HEAD
-# git = "https://github.com/egraphs-good/egg"
-=======
 git = "https://github.com/egraphs-good/egg"
 rev = "8d68c8768cc18c2eae97f970e2b4162324cee787"   # 0.7-dev before proofs
->>>>>>> fb627206
 # rev = "484fd6eec831a4078455ac47ef1172ede1b03dbf" # send sync
 # rev = "116295f5c5afc58b34c732066c2e533bc4ad2ce8" # latest
 # rev = "483876ffc7e38a3d1e55a1f249dcd7900093b99e" # use more precise analysis rebuild
 # rev = "5d12e81a43d8eb6bfa8c29b62ba766143ba54a79" # Simplify unionfind
 # rev = "e5ded849f55c735b88cc7fd8b74e111dca6685b5" # Use new rebuilding
 # rev = "18e62918ed3c7b30b55a61108f19d405d6b4c3c7" # Don't use cell
-# path = "../egg"
-version = "0.7.1"+# path = "../egg"