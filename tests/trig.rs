use num::rational::Ratio;
use num::BigInt;
use num::{Signed, Zero};
use ruler::enumo::{Ruleset, Workload};
use ruler::*;
use std::fmt;
use std::fmt::{Debug, Display, Formatter};
use std::str::FromStr;
use std::time::Instant;

pub type Rational = Ratio<BigInt>;

// custom implementation of real value
#[derive(Copy, Clone, PartialEq, Eq, PartialOrd, Ord, Hash)]
pub struct Real(Symbol);

impl Real {
    pub fn as_str(self) -> &'static str {
        self.0.as_str()
    }
}

impl<S: AsRef<str>> From<S> for Real {
    fn from(s: S) -> Self {
        Real(Symbol::from(s.as_ref()))
    }
}

impl From<Real> for &'static str {
    fn from(s: Real) -> Self {
        s.as_str()
    }
}

impl FromStr for Real {
    type Err = &'static str;
    fn from_str(s: &str) -> Result<Self, Self::Err> {
        if !s.is_empty() && s.chars().all(|c| c.is_numeric() || c == '-' || c == '/') {
            Ok(s.into())
        } else {
            Err("not real")
        }
    }
}

impl Display for Real {
    fn fmt(&self, f: &mut Formatter<'_>) -> fmt::Result {
        Display::fmt(self.as_str(), f)
    }
}

impl Debug for Real {
    fn fmt(&self, f: &mut Formatter<'_>) -> fmt::Result {
        Debug::fmt(self.as_str(), f)
    }
}

// custom implementation of a complex value
#[derive(Copy, Clone, PartialEq, Eq, PartialOrd, Ord, Hash)]
pub struct Variable(Symbol);

impl Variable {
    fn as_str(self) -> &'static str {
        self.0.as_str()
    }
}

impl<S: AsRef<str>> From<S> for Variable {
    fn from(s: S) -> Self {
        Variable(Symbol::from(s.as_ref()))
    }
}

impl From<Variable> for &'static str {
    fn from(s: Variable) -> Self {
        s.as_str()
    }
}

impl FromStr for Variable {
    type Err = &'static str;
    fn from_str(s: &str) -> Result<Self, Self::Err> {
        if s.len() == 1 && s.chars().next().unwrap().is_alphabetic() {
            Ok(s.into())
        } else if s.len() == 2 && s.starts_with('?') && s.chars().nth(1).unwrap().is_alphabetic() {
            Ok((&s[1..2]).into())
        } else {
            Err("not variable")
        }
    }
}

impl Display for Variable {
    fn fmt(&self, f: &mut Formatter<'_>) -> fmt::Result {
        Display::fmt(self.as_str(), f)
    }
}

impl Debug for Variable {
    fn fmt(&self, f: &mut Formatter<'_>) -> fmt::Result {
        Debug::fmt(self.as_str(), f)
    }
}

fn extract_constant(nodes: &[Trig]) -> Option<Rational> {
    for n in nodes {
        if let Trig::RealConst(v) = n {
            if let Ok(r) = v.as_str().parse() {
                return Some(r);
            }
        }
    }

    None
}

egg::define_language! {
  pub enum Trig {
    // trig operators
    "sin" = Sin(Id),
    "cos" = Cos(Id),
    "tan" = Tan(Id),
    // "csc" = Csc(Id),
    // "sec" = Sec(Id),
    // "cot" = Cot(Id),

    // complex exponetial
    "cis" = Cis(Id),

    // arithmetic operators
    "~" = Neg(Id),
    "+" = Add([Id; 2]),
    "-" = Sub([Id; 2]),
    "*" = Mul([Id; 2]),
    "/" = Div([Id; 2]),
    "sqr" = Sqr(Id),

    // constants
    "I" = Imag,
    "PI" = Pi,
    RealConst(Real),
    Var(Variable),
  }
}

impl SynthLanguage for Trig {
    type Constant = Real;

    fn is_rule_lifting() -> bool {
        true
    }

    fn get_lifting_rules() -> Ruleset<Self> {
        Ruleset::new(&[
            // definition of sine, cosine, tangent
            // (sine)
            "(sin ?a) ==> (/ (- (cis ?a) (cis (~ ?a))) (* 2 I))",
            "(/ (- (cis ?a) (cis (~ ?a))) (* 2 I)) ==> (sin ?a)",
            // (cosine)
            "(cos ?a) ==> (/ (+ (cis ?a) (cis (~ ?a))) 2)",
            "(/ (+ (cis ?a) (cis (~ ?a))) 2) ==> (cos ?a)",
            // (tangent)
            "(tan ?a) ==> (* I (/ (- (cis (~ ?a)) (cis ?a)) (+ (cis (~ ?a)) (cis ?a))))",
            "(* I (/ (- (cis (~ ?a)) (cis ?a)) (+ (cis (~ ?a)) (cis ?a)))) ==> (tan ?a)",
            // (sine, alternatively)
            "(sin ?a) ==> (/ (- (* I (cis (~ ?a))) (* I (cis ?a))) 2)",
            "(/ (- (* I (cis (~ ?a))) (* I (cis ?a))) 2) => (sin ?a)",
            // (cosine, alternatively)
            "(cos ?a) ==> (/ (+ (* I (cis ?a)) (* I (cis (~ ?a)))) (* 2 I))",
            "(/ (+ (* I (cis ?a)) (* I (cis (~ ?a)))) (* 2 I)) ==> (cos ?a)",
            // relating tangent to sine and cosine
            "(tan ?a) ==> (/ (sin ?a) (cos ?a))",
            "(/ (sin ?a) (cos ?a)) ==> (tan ?a)",
            // definition of cos(a)*cos(b) and sin(a)*sin(b)
            "(* (cos ?a) (cos ?b)) ==> (/ (+ (+ (cis (- ?a ?b)) (cis (~ (- ?a ?b)))) (+ (cis (+ ?a ?b)) (cis (~ (+ ?a ?b))))) 4)",
            "(* (sin ?a) (sin ?b)) ==> (/ (- (+ (cis (- ?a ?b)) (cis (~ (- ?a ?b)))) (+ (cis (+ ?a ?b)) (cis (~ (+ ?a ?b))))) 4)",
            // definition of cos(a)*sin(b) and sin(a)*cos(b)
            "(* (cos ?a) (sin ?b)) ==> (/ (+ (- (cis (+ ?a ?b)) (cis (~ (+ ?a ?b)))) (- (cis (- ?b ?a)) (cis (~ (- ?b ?a))))) (* 4 I))",
            "(* (sin ?a) (cos ?b)) ==> (/ (+ (- (cis (+ ?a ?b)) (cis (~ (+ ?a ?b)))) (- (cis (- ?a ?b)) (cis (~ (- ?a ?b))))) (* 4 I))",
            // definition of square
            "(sqr ?a) ==> (* ?a ?a)",
            "(* ?a ?a) ==> (sqr ?a)",
            // [Redundant, but left here so we don't have to compute them again]
            // definition of cos^2(a) and sin^2(a)
            // "(* (cos ?a) (cos ?a)) ==> (/ (+ (+ (sqr (cis ?a)) (sqr (cis (~ ?a)))) 2) 4)",
            // "(/ (+ (+ (sqr (cis ?a)) (sqr (cis (~ ?a)))) 2) 4) ==> (* (cos ?a) (cos ?a))",
            // "(* (sin ?a) (sin ?a)) ==> (~ (/ (- (+ (sqr (cis ?a)) (sqr (cis (~ ?a)))) 2) 4))",
            // "(~ (/ (- (+ (sqr (cis ?a)) (sqr (cis (~ ?a)))) 2) 4)) ==> (* (sin ?a) (sin ?a))",
        ])
    }

    fn is_allowed_op(&self) -> bool {
        !matches!(self, Trig::Imag | Trig::Cis(_) | Trig::Sqr(_))
    }

    // No eval needed for rule lifting
    fn eval<'a, F>(&'a self, _cvec_len: usize, _get_cvec: F) -> CVec<Self>
    where
        F: FnMut(&'a Id) -> &'a CVec<Self>,
    {
        vec![]
    }

    // No variable initialization needed
    fn initialize_vars(_egraph: &mut EGraph<Self, SynthAnalysis>, _vars: &[String]) {}

    fn to_var(&self) -> Option<Symbol> {
        if let Trig::Var(Variable(sym)) = self {
            Some(*sym)
        } else {
            None
        }
    }

    fn mk_var(sym: Symbol) -> Self {
        Trig::Var(Variable::from(sym.as_str()))
    }

    fn is_constant(&self) -> bool {
        matches!(self, Trig::RealConst(_))
    }

    fn mk_constant(c: Self::Constant, _egraph: &mut EGraph<Self, SynthAnalysis>) -> Self {
        Trig::RealConst(c)
    }

    fn custom_modify(egraph: &mut EGraph<Self, SynthAnalysis>, id: Id) {
        if egraph[id]
            .nodes
            .iter()
            .any(|x| matches!(x, Trig::RealConst(_)))
        {
            return;
        }

        let mut to_add: Option<Trig> = None;
        for n in &egraph[id].nodes {
            match n {
                Trig::Neg(i) => {
                    if let Some(x) = extract_constant(&egraph[*i].nodes) {
                        let r = Real::from((-x).to_string());
                        to_add = Some(Self::mk_constant(r, egraph));
                        break;
                    }
                }
                Trig::Add([i, j]) => {
                    if let Some(x) = extract_constant(&egraph[*i].nodes) {
                        if let Some(y) = extract_constant(&egraph[*j].nodes) {
                            let r = Real::from((x + y).to_string());
                            to_add = Some(Self::mk_constant(r, egraph));
                            break;
                        }
                    }
                }
                Trig::Sub([i, j]) => {
                    if let Some(x) = extract_constant(&egraph[*i].nodes) {
                        if let Some(y) = extract_constant(&egraph[*j].nodes) {
                            let r = Real::from((x - y).to_string());
                            to_add = Some(Self::mk_constant(r, egraph));
                            break;
                        }
                    }
                }
                Trig::Mul([i, j]) => {
                    if let Some(x) = extract_constant(&egraph[*i].nodes) {
                        if let Some(y) = extract_constant(&egraph[*j].nodes) {
                            let r = Real::from((x * y).to_string());
                            to_add = Some(Self::mk_constant(r, egraph));
                            break;
                        }
                    }
                }
                Trig::Div([i, j]) => {
                    if let Some(x) = extract_constant(&egraph[*i].nodes) {
                        if let Some(y) = extract_constant(&egraph[*j].nodes) {
                            if !y.is_zero() {
                                let r = Real::from((x / y).to_string());
                                to_add = Some(Self::mk_constant(r, egraph));
                                break;
                            }
                        }
                    }
                }
                _ => (),
            }
        }

        if let Some(v) = to_add {
            // add (~ v) if v is negative or v is zero
            if let Trig::RealConst(n) = v {
                if let Ok(x) = n.as_str().parse::<Rational>() {
                    if x.is_negative() || x.is_zero() {
                        let pos_id = egraph.add(Self::mk_constant(
                            Real::from((-x).to_string()),
                            &mut egraph.clone(),
                        ));
                        let neg_id = egraph.add(Trig::Neg(pos_id));
                        egraph.union(neg_id, id);
                    }
                }
            }

            let cnst_id = egraph.add(v);
            egraph.union(cnst_id, id);
        }
    }

    fn validate(_lhs: &Pattern<Self>, _rhs: &Pattern<Self>) -> ValidationResult {
        ValidationResult::Valid
    }
}

impl Trig {
    pub fn run_workload(workload: Workload, prior: Ruleset<Self>, limits: Limits) -> Ruleset<Self> {
        let t = Instant::now();

        let egraph = workload.to_egraph::<Self>();
        let num_prior = prior.len();
        let mut candidates = Ruleset::allow_forbid_actual(egraph, prior.clone(), limits);

        let chosen = candidates.minimize(prior, limits);
        let time = t.elapsed().as_secs_f64();

        println!(
            "Learned {} bidirectional rewrites ({} total rewrites) in {} using {} prior rewrites",
            chosen.bidir_len(),
            chosen.len(),
            time,
            num_prior
        );

        chosen.pretty_print();

        chosen
    }
}

#[cfg(test)]
mod test {
    use super::*;
    use ruler::{
        enumo::{Filter, Ruleset, Workload},
        Limits,
    };

    // Extra rules about `cis` and `I` to "fast-forward" rule synthesis
    fn prior_rules() -> Ruleset<Trig> {
        Ruleset::new([
            // constant folding for PI
            "(+ PI PI) ==> (* 2 PI)",
            "(* 2 PI) ==> (+ PI PI)",
            // constant folding for cis
            "(cis 0) ==> 1",
            "(cis (/ PI 2)) ==> I",
            "(cis (~ (/ PI 2))) ==> (~ I)",
            "(cis PI) ==> -1",
            // cis identities
            "(cis (+ ?a ?b)) ==> (* (cis ?a) (cis ?b))",
            "(* (cis ?a) (cis ?b)) ==> (cis (+ ?a ?b))",
            "(cis (- ?a ?b)) ==> (* (cis ?a) (cis (~ ?b)))",
            "(* (cis ?a) (cis (~ ?b))) ==> (cis (- ?a ?b))",
            "(cis (~ ?a)) ==> (/ 1 (cis ?a))",
            "(/ 1 (cis ?a)) ==> (cis (~ ?a))",
            "(* (cis ?a) (cis (~ ?a))) ==> 1",
            // constant folding I
            "(/ 1 I) ==> (~ I)",
            "(* I I) ==> -1",
        ])
    }

    fn og_recipe(prior: &Ruleset<Trig>, limits: Limits) -> Ruleset<Trig> {
        let no_trig_2x = Filter::Invert(Box::new(Filter::Or(vec![
            Filter::Contains("(sin (+ ?a ?a))".parse().unwrap()),
            Filter::Contains("(cos (+ ?a ?a))".parse().unwrap()),
            Filter::Contains("(tan (+ ?a ?a))".parse().unwrap()),
        ])));
        let valid_trig = Filter::Invert(Box::new(Filter::Contains(
            "(tan (/ PI 2))".parse().unwrap(),
        )));

        let t_ops = Workload::new(["sin", "cos", "tan"]);
        let consts = Workload::new([
            "0", "(/ PI 6)", "(/ PI 4)", "(/ PI 3)", "(/ PI 2)", "PI", "(* PI 2)",
        ]);
        let app = Workload::new(["(op v)"]);
        let trig_constants = app
            .clone()
            .plug("op", &t_ops)
            .plug("v", &consts)
            .filter(valid_trig);

        let simple_terms = app.clone().plug("op", &t_ops).plug(
            "v",
            &Workload::new(["a", "(~ a)", "(+ PI a)", "(- PI a)", "(+ a a)"]),
        );

        let neg_terms = Workload::new(["(~ x)"]).plug("x", &simple_terms);

        let squares = Workload::new(["(sqr x)"])
            .plug("x", &app)
            .plug("op", &t_ops)
            .plug("v", &Workload::new(["a", "b"]));

        let add = Workload::new(["(+ e e)", "(- e e)"]);

        let sum_of_squares = add.plug("e", &squares);

        let mut all = prior.clone();
        let mut new = Ruleset::<Trig>::default();

        let wkld1 = trig_constants;
        println!("Starting 1");
        let rules1 = Trig::run_workload(wkld1.clone(), all.clone(), limits);
        all.extend(rules1.clone());
        new.extend(rules1.clone());

        let wkld2 = Workload::Append(vec![wkld1, simple_terms, neg_terms]);
        println!("Starting 2");
        let rules2 = Trig::run_workload(wkld2.clone(), all.clone(), limits);
        all.extend(rules2.clone());
        new.extend(rules2.clone());

        let trimmed_wkld2 = wkld2.clone().filter(no_trig_2x);
        let wkld3 = Workload::Append(vec![trimmed_wkld2.clone(), sum_of_squares.clone()]);
        println!("Starting 3");
        let rules3 = Trig::run_workload(wkld3, all.clone(), limits);
        all.extend(rules3.clone());
        new.extend(rules3.clone());

        let expected: Ruleset<Trig> = Ruleset::new(&[
            "(sin (/ PI 4)) <=> (cos (/ PI 4))",
            "(tan (/ PI 4)) <=> (cos 0)",
            "(sin (/ PI 2)) <=> (cos 0)",
            "(cos 0) <=> (cos (* PI 2))",
            "0 <=> (cos (/ PI 2))",
            "(tan (* PI 2)) <=> 0",
            "0 <=> (sin (* PI 2))",
            "(sin 0) <=> 0",
            "0 <=> (tan 0)",
            "0 <=> (sin PI)",
            "(sin PI) <=> (tan PI)",
            "(~ (cos ?a)) <=> (cos (- PI ?a))",
            "(sin (- PI ?a)) <=> (sin ?a)",
            "(tan ?a) <=> (tan (+ PI ?a))",
            "(~ (sin ?a)) <=> (sin (~ ?a))",
            "(tan (~ ?a)) <=> (~ (tan ?a))",
            "(cos (~ ?a)) <=> (cos ?a)",
            "(+ (* (sin ?a) (sin ?a)) (* (cos ?a) (cos ?a))) ==> (cos 0)",
            "(- (* (cos ?b) (cos ?b)) (* (cos ?a) (cos ?a))) ==> (- (* (sin ?a) (sin ?a)) (* (sin ?b) (sin ?b)))",
            "(- (* (sin ?b) (sin ?b)) (* (cos ?a) (cos ?a))) ==> (- (* (sin ?a) (sin ?a)) (* (cos ?b) (cos ?b)))",
        ]);
<<<<<<< HEAD
        let (can, cannot) = all.derive(&expected, Limits::default());
=======
        let (can, cannot) = all.derive(DeriveType::Lhs, expected.clone(), Limits::default());
>>>>>>> 45011841
        assert_eq!(can.len(), expected.len());
        assert_eq!(cannot.len(), 0);

        new
    }

    fn phase2_recipe(prior: &Ruleset<Trig>, limits: Limits) -> Ruleset<Trig> {
        let mut all = prior.clone();
        let mut new = Ruleset::<Trig>::default();

        let non_square_filter = Filter::Invert(Box::new(Filter::Or(vec![
            Filter::Contains("(* (cos ?x) (cos ?x))".parse().unwrap()),
            Filter::Contains("(* (sin ?x) (sin ?x))".parse().unwrap()),
        ])));

        let two_x_filter = Filter::Invert(Box::new(Filter::Contains("(+ ?x ?x)".parse().unwrap())));

        let trivial_trig_filter = Filter::Invert(Box::new(Filter::Or(vec![
            Filter::Contains("(cos (?op ?a ?b))".parse().unwrap()),
            Filter::Contains("(sin (?op ?a ?b))".parse().unwrap()),
        ])));

        let trig_no_sub_filter = Filter::Invert(Box::new(Filter::Or(vec![
            Filter::Contains("(cos (- ?a ?b))".parse().unwrap()),
            Filter::Contains("(sin (- ?a ?b))".parse().unwrap()),
        ])));

        let t_ops = Workload::new(["sin", "cos"]);
        let app = Workload::new(["(op v)"]);
        let shift = Workload::new(["x", "(- 1 x)", "(+ 1 x)"]);
        let scale_down = Workload::new(["x", "(/ x 2)"]);
        // let scale_up = Workload::new(["x", "(* x 2)", "(* x -2)"]);
        let consts = Workload::new(["-2", "-1", "0", "1", "2"]);

        let simple = app.clone().plug("op", &t_ops).plug(
            "v",
            &Workload::new(["a", "(- (/ PI 2) a)", "(+ (/ PI 2) a)", "(* 2 a)"]),
        );

        let trivial_squares = Workload::new(["(sqr x)"])
            .plug("x", &app)
            .plug("op", &t_ops)
            .plug("v", &Workload::new(["a"]));
        // let one_var = app
        //     .clone()
        //     .plug("op", &t_ops)
        //     .plug("v", &Workload::new(["a"]));
        // let prod_one_var = Workload::new(["(* x y)"])
        //     .plug("x", &one_var)
        //     .plug("y", &one_var);

        let two_var = app
            .clone()
            .plug("op", &t_ops)
            .plug("v", &Workload::new(["a", "b", "(+ a b)", "(- a b)"]));
        let sum_two_vars = Workload::new(["(+ x y)", "(- x y)"])
            .plug("x", &two_var)
            .plug("y", &two_var);
        let prod_two_vars = Workload::new(["(* x y)"])
            .plug("x", &two_var)
            .plug("y", &two_var)
            .filter(non_square_filter);

        let sum_of_prod = Workload::new(["(+ x y)", "(- x y)"])
            .plug("x", &prod_two_vars)
            .plug("y", &prod_two_vars)
            .filter(two_x_filter)
            .filter(trivial_trig_filter);

        // let sum_of_squares = Workload::new(["(+ x y)", "(- x y)"])
        //     .plug("x", &trivial_squares)
        //     .plug("y", &trivial_squares);

        let shifted_simple = shift.clone().plug("x", &simple);
        let sum_and_prod = Workload::Append(vec![sum_two_vars.clone(), prod_two_vars.clone()]);
        let shifted_simple_sqrs = Workload::Append(vec![shifted_simple, trivial_squares]);
        let scaled_shifted_sqrs = scale_down.clone().plug("x", &shifted_simple_sqrs);
        // let scaled_prod_one_var = scale_up.clone().plug("x", &prod_one_var);
        let scaled_sum_prod = scale_down.clone().plug("x", &sum_and_prod);

        let two_var_no_sub = two_var.clone().filter(trig_no_sub_filter);

        // Coangles
        let wkld1 = Workload::Append(vec![simple, consts.clone()]);
        let rules1 = Trig::run_workload(wkld1.clone(), all.clone(), limits);
        all.extend(rules1.clone());
        new.extend(rules1.clone());

        // Power reduction
        let wkld2 = Workload::Append(vec![scaled_shifted_sqrs, consts.clone()]);
        let rules2 = Trig::run_workload(wkld2.clone(), all.clone(), limits);
        all.extend(rules2.clone());
        new.extend(rules2.clone());

        // Product-to-sum
        let wkld3 = Workload::Append(vec![scaled_sum_prod, consts.clone()]);
        let rules3 = Trig::run_workload(wkld3.clone(), all.clone(), limits);
        all.extend(rules3.clone());
        new.extend(rules3.clone());

        // Sums
        let wkld4 = Workload::Append(vec![two_var_no_sub, sum_of_prod, consts.clone()]);
        let rules4 = Trig::run_workload(wkld4.clone(), all.clone(), limits);
        all.extend(rules4.clone());
        new.extend(rules4.clone());

        // Double angle
        // let wkld5 = Workload::Append(vec![
        //     wkld1,
        //     scaled_prod_one_var,
        //     sum_of_squares,
        //     consts.clone(),
        // ]);
        // let rules5 = Trig::run_workload(wkld5.clone(), all.clone(), limits);
        // all.extend(rules5.clone());
        // new.extend(rules5.clone());

        new
    }

    #[test]
    fn nightly_recipe() {
        let complex: Ruleset<Trig> = Ruleset::from_file("scripts/trig/complex.rules");
        let limits = Limits {
            iter: 3,
            node: 2000000,
        };

        let mut all = complex;
        let mut new = Ruleset::<Trig>::default();

        // Add prior rules
        all.extend(prior_rules());

        // Run original Enumo recipe
        let rules = og_recipe(&all, limits);
        all.extend(rules.clone());
        new.extend(rules);

        // Run 2nd phase
        let rules = phase2_recipe(&all, limits);
        all.extend(rules.clone());
        new.extend(rules);

        // Only new rules should be uploaded!
        new.write_json_rules("trig.json");
    }

    #[test]
    fn simple() {
        let complex: Ruleset<Trig> = Ruleset::from_file("scripts/trig/complex.rules");
        assert_eq!(complex.len(), 57);

        let limits = Limits {
            iter: 3,
            node: 2000000,
        };

        let terms = Workload::new([
            "(sin 0)",
            "(sin (/ PI 6))",
            "(sin (/ PI 4))",
            "(sin (/ PI 3))",
            "(sin (/ PI 2))",
            "(sin PI)",
            "(sin (* PI 2))",
        ]);
        assert_eq!(terms.force().len(), 7);

        let mut all = complex;
        all.extend(prior_rules());

        let rules = Trig::run_workload(terms, all, limits);

        let expected: Ruleset<Trig> =
            Ruleset::new(&["(sin (* PI 2)) <=> 0", "0 <=> (sin 0)", "0 <=> (sin PI)"]);
<<<<<<< HEAD
        let (can, cannot) = rules.derive(&expected, Limits::default());
=======
        let (can, cannot) = rules.derive(DeriveType::Lhs, expected.clone(), Limits::default());
>>>>>>> 45011841
        assert_eq!(can.len(), expected.len());
        assert_eq!(cannot.len(), 0);
    }
}<|MERGE_RESOLUTION|>--- conflicted
+++ resolved
@@ -449,11 +449,7 @@
             "(- (* (cos ?b) (cos ?b)) (* (cos ?a) (cos ?a))) ==> (- (* (sin ?a) (sin ?a)) (* (sin ?b) (sin ?b)))",
             "(- (* (sin ?b) (sin ?b)) (* (cos ?a) (cos ?a))) ==> (- (* (sin ?a) (sin ?a)) (* (cos ?b) (cos ?b)))",
         ]);
-<<<<<<< HEAD
-        let (can, cannot) = all.derive(&expected, Limits::default());
-=======
-        let (can, cannot) = all.derive(DeriveType::Lhs, expected.clone(), Limits::default());
->>>>>>> 45011841
+        let (can, cannot) = all.derive(DeriveType::Lhs, &expected, Limits::default());
         assert_eq!(can.len(), expected.len());
         assert_eq!(cannot.len(), 0);
 
@@ -630,11 +626,7 @@
 
         let expected: Ruleset<Trig> =
             Ruleset::new(&["(sin (* PI 2)) <=> 0", "0 <=> (sin 0)", "0 <=> (sin PI)"]);
-<<<<<<< HEAD
-        let (can, cannot) = rules.derive(&expected, Limits::default());
-=======
-        let (can, cannot) = rules.derive(DeriveType::Lhs, expected.clone(), Limits::default());
->>>>>>> 45011841
+        let (can, cannot) = rules.derive(DeriveType::Lhs, &expected, Limits::default());
         assert_eq!(can.len(), expected.len());
         assert_eq!(cannot.len(), 0);
     }
