use num::rational::Ratio;
use num::BigInt;
use num::{Signed, Zero};
use ruler::enumo::{Ruleset, Workload};
use ruler::*;
use std::fmt;
use std::fmt::{Debug, Display, Formatter};
use std::str::FromStr;
use std::time::Instant;

pub type Rational = Ratio<BigInt>;

// custom implementation of real value
#[derive(Copy, Clone, PartialEq, Eq, PartialOrd, Ord, Hash)]
pub struct Real(Symbol);

impl Real {
    pub fn as_str(self) -> &'static str {
        self.0.as_str()
    }
}

impl<S: AsRef<str>> From<S> for Real {
    fn from(s: S) -> Self {
        Real(Symbol::from(s.as_ref()))
    }
}

impl From<Real> for &'static str {
    fn from(s: Real) -> Self {
        s.as_str()
    }
}

impl FromStr for Real {
    type Err = &'static str;
    fn from_str(s: &str) -> Result<Self, Self::Err> {
        if !s.is_empty() && s.chars().all(|c| c.is_numeric() || c == '-' || c == '/') {
            Ok(s.into())
        } else {
            Err("not real")
        }
    }
}

impl Display for Real {
    fn fmt(&self, f: &mut Formatter<'_>) -> fmt::Result {
        Display::fmt(self.as_str(), f)
    }
}

impl Debug for Real {
    fn fmt(&self, f: &mut Formatter<'_>) -> fmt::Result {
        Debug::fmt(self.as_str(), f)
    }
}

// custom implementation of a complex value
#[derive(Copy, Clone, PartialEq, Eq, PartialOrd, Ord, Hash)]
pub struct Variable(Symbol);

impl Variable {
    fn as_str(self) -> &'static str {
        self.0.as_str()
    }
}

impl<S: AsRef<str>> From<S> for Variable {
    fn from(s: S) -> Self {
        Variable(Symbol::from(s.as_ref()))
    }
}

impl From<Variable> for &'static str {
    fn from(s: Variable) -> Self {
        s.as_str()
    }
}

impl FromStr for Variable {
    type Err = &'static str;
    fn from_str(s: &str) -> Result<Self, Self::Err> {
        if s.len() == 1 && s.chars().next().unwrap().is_alphabetic() {
            Ok(s.into())
        } else if s.len() == 2 && s.starts_with('?') && s.chars().nth(1).unwrap().is_alphabetic() {
            Ok((&s[1..2]).into())
        } else {
            Err("not variable")
        }
    }
}

impl Display for Variable {
    fn fmt(&self, f: &mut Formatter<'_>) -> fmt::Result {
        Display::fmt(self.as_str(), f)
    }
}

impl Debug for Variable {
    fn fmt(&self, f: &mut Formatter<'_>) -> fmt::Result {
        Debug::fmt(self.as_str(), f)
    }
}

fn extract_constant(nodes: &[Trig]) -> Option<Rational> {
    for n in nodes {
        if let Trig::RealConst(v) = n {
            if let Ok(r) = v.as_str().parse() {
                return Some(r);
            }
        }
    }

    None
}

egg::define_language! {
  pub enum Trig {
    // trig operators
    "sin" = Sin(Id),
    "cos" = Cos(Id),
    "tan" = Tan(Id),
    "csc" = Csc(Id),
    "sec" = Sec(Id),
    "cot" = Cot(Id),

    // complex exponetial
    "cis" = Cis(Id),

    // arithmetic operators
    "~" = Neg(Id),
    "+" = Add([Id; 2]),
    "-" = Sub([Id; 2]),
    "*" = Mul([Id; 2]),
    "/" = Div([Id; 2]),
    "sqr" = Sqr(Id),

    // constants
    "I" = Imag,
    "PI" = Pi,
    RealConst(Real),
    Var(Variable),
  }
}

impl SynthLanguage for Trig {
    type Constant = Real;

    fn is_rule_lifting() -> bool {
        true
    }

    fn get_lifting_rules() -> Ruleset<Self> {
        Ruleset::from_str_vec(&[
            // definition of sine, cosine, tangent
            "(sin ?a) ==> (/ (- (cis ?a) (cis (~ ?a))) (* 2 I))",
            "(/ (- (cis ?a) (cis (~ ?a))) (* 2 I)) ==> (sin ?a)",
            "(cos ?a) ==> (/ (+ (cis ?a) (cis (~ ?a))) 2)",
            "(/ (+ (cis ?a) (cis (~ ?a))) 2) ==> (cos ?a)",
            "(tan ?a) ==> (* I (/ (- (cis (~ ?a)) (cis ?a)) (+ (cis (~ ?a)) (cis ?a))))",
            "(* I (/ (- (cis (~ ?a)) (cis ?a)) (+ (cis (~ ?a)) (cis ?a)))) ==> (tan ?a)",
            // definition of cosecant, secant, cotangent
            "(csc ?a) ==> (/ 1 (sin ?a))",
            "(/ 1 (sin ?a)) ==> (csc ?a)",
            "(sec ?a) ==> (/ 1 (cos ?a))",
            "(/ 1 (cos ?a)) ==> (sec ?a)",
            "(cot ?a) ==> (/ 1 (tan ?a))",
            "(/ 1 (tan ?a)) ==> (cot ?a)",
            // relating tangent to sine and cosine
            "(tan ?a) ==> (/ (sin ?a) (cos ?a))",
            "(/ (sin ?a) (cos ?a)) ==> (tan ?a)",
            // definition of cos^2(a) and sin^2(a)
            "(* (cos ?a) (cos ?a)) ==> (/ (+ (+ (sqr (cis ?a)) (sqr (cis (~ ?a)))) 2) 4)",
            "(/ (+ (+ (sqr (cis ?a)) (sqr (cis (~ ?a)))) 2) 4) ==> (* (cos ?a) (cos ?a))",
            "(* (sin ?a) (sin ?a)) ==> (~ (/ (- (+ (sqr (cis ?a)) (sqr (cis (~ ?a)))) 2) 4))",
            "(~ (/ (- (+ (sqr (cis ?a)) (sqr (cis (~ ?a)))) 2) 4)) ==> (* (sin ?a) (sin ?a))",
            // definition of square
            "(sqr ?a) ==> (* ?a ?a)",
            "(* ?a ?a) ==> (sqr ?a)",
            // constant folding for PI
            "(+ PI PI) ==> (* 2 PI)",
            // constant folding for cis
            "(cis 0) ==> 1",
            "(cis (/ PI 2)) ==> I",
            // cis identities
            "(cis (+ ?a ?b)) ==> (* (cis ?a) (cis ?b))",
            "(cis (- ?a ?b)) ==> (* (cis ?a) (cis (~ ?b)))",
            "(* (cis ?a) (cis (~ ?a))) ==> 1",
            // definition of cis
            "(* I I) ==> -1",
        ])
    }

    fn is_allowed_op(&self) -> bool {
        !matches!(self, Trig::Imag | Trig::Cis(_))
    }

    // No eval needed for rule lifting
    fn eval<'a, F>(&'a self, _cvec_len: usize, _get_cvec: F) -> CVec<Self>
    where
        F: FnMut(&'a Id) -> &'a CVec<Self>,
    {
        vec![]
    }

    // No variable initialization needed
    fn initialize_vars(_egraph: &mut EGraph<Self, SynthAnalysis>, _vars: &[String]) {}

    fn to_var(&self) -> Option<Symbol> {
        if let Trig::Var(Variable(sym)) = self {
            Some(*sym)
        } else {
            None
        }
    }

    fn mk_var(sym: Symbol) -> Self {
        Trig::Var(Variable::from(sym.as_str()))
    }

    fn is_constant(&self) -> bool {
        matches!(self, Trig::RealConst(_))
    }

    fn mk_constant(c: Self::Constant, _egraph: &mut EGraph<Self, SynthAnalysis>) -> Self {
        Trig::RealConst(c)
    }

    fn custom_modify(egraph: &mut EGraph<Self, SynthAnalysis>, id: Id) {
        if egraph[id]
            .nodes
            .iter()
            .any(|x| matches!(x, Trig::RealConst(_)))
        {
            return;
        }

        let mut to_add: Option<Trig> = None;
        for n in &egraph[id].nodes {
            match n {
                Trig::Neg(i) => {
                    if let Some(x) = extract_constant(&egraph[*i].nodes) {
                        let r = Real::from((-x).to_string());
                        to_add = Some(Self::mk_constant(r, egraph));
                        break;
                    }
                }
                Trig::Add([i, j]) => {
                    if let Some(x) = extract_constant(&egraph[*i].nodes) {
                        if let Some(y) = extract_constant(&egraph[*j].nodes) {
                            let r = Real::from((x + y).to_string());
                            to_add = Some(Self::mk_constant(r, egraph));
                            break;
                        }
                    }
                }
                Trig::Sub([i, j]) => {
                    if let Some(x) = extract_constant(&egraph[*i].nodes) {
                        if let Some(y) = extract_constant(&egraph[*j].nodes) {
                            let r = Real::from((x - y).to_string());
                            to_add = Some(Self::mk_constant(r, egraph));
                            break;
                        }
                    }
                }
                Trig::Mul([i, j]) => {
                    if let Some(x) = extract_constant(&egraph[*i].nodes) {
                        if let Some(y) = extract_constant(&egraph[*j].nodes) {
                            let r = Real::from((x * y).to_string());
                            to_add = Some(Self::mk_constant(r, egraph));
                            break;
                        }
                    }
                }
                Trig::Div([i, j]) => {
                    if let Some(x) = extract_constant(&egraph[*i].nodes) {
                        if let Some(y) = extract_constant(&egraph[*j].nodes) {
                            if !y.is_zero() {
                                let r = Real::from((x / y).to_string());
                                to_add = Some(Self::mk_constant(r, egraph));
                                break;
                            }
                        }
                    }
                }
                _ => (),
            }
        }

        if let Some(v) = to_add {
            // add (~ v) if v is negative
            if let Trig::RealConst(n) = v {
                if let Ok(x) = n.as_str().parse::<Rational>() {
                    if x.is_negative() {
                        let pos_id = egraph.add(Self::mk_constant(
                            Real::from((-x).to_string()),
                            &mut egraph.clone(),
                        ));
                        let neg_id = egraph.add(Trig::Neg(pos_id));
                        egraph.union(neg_id, id);
                    }
                }
            }

            let cnst_id = egraph.add(v);
            egraph.union(cnst_id, id);
        }
    }

    fn validate(_lhs: &Pattern<Self>, _rhs: &Pattern<Self>) -> ValidationResult {
        ValidationResult::Valid
    }
}

impl Trig {
    pub fn run_workload(workload: Workload, prior: Ruleset<Self>, limits: Limits) -> Ruleset<Self> {
        let t = Instant::now();

        let egraph = workload.to_egraph::<Self>();
        let num_prior = prior.len();
        let mut candidates = Ruleset::allow_forbid_actual(egraph, prior.clone(), limits);

        let chosen = candidates.minimize(prior, limits);
        let time = t.elapsed().as_secs_f64();

        println!(
            "Learned {} bidirectional rewrites ({} total rewrites) in {} using {} prior rewrites",
            chosen.bidir_len(),
            chosen.len(),
            time,
            num_prior
        );

        chosen.pretty_print();

        chosen
    }
}

#[cfg(test)]
mod test {
    use super::*;
    use ruler::{
        enumo::{Filter, Ruleset, Workload},
        Limits,
    };

    #[test]
    fn og_recipe() {
        let complex: Ruleset<Trig> = Ruleset::from_file("scripts/trig/complex.rules");
        let limits = Limits {
            iter: 3,
            node: 2000000,
        };

        let t_ops = Workload::new(["sin", "cos", "tan"]);
        let consts = Workload::new([
            "0", "(/ PI 6)", "(/ PI 4)", "(/ PI 3)", "(/ PI 2)", "PI", "(* PI 2)",
        ]);
        let app = Workload::new(["(op v)"]);
        let trig_constants =
            app.clone()
                .plug("op", &t_ops)
                .plug("v", &consts)
                .filter(Filter::Invert(Box::new(Filter::Contains(
                    "(tan (/ PI 2))".parse().unwrap(),
                ))));

        let simple_terms = app.clone().plug("op", &t_ops).plug(
            "v",
            &Workload::new(["a", "(~ a)", "(+ PI a)", "(- PI a)", "(+ a a)"]),
        );

        let neg_terms = Workload::new(["(~ x)"]).plug("x", &simple_terms);

        let squares = Workload::new(["(sqr x)"])
            .plug("x", &app)
            .plug("op", &t_ops)
            .plug("v", &Workload::new(["a", "b"]));

        let add = Workload::new(["(+ e e)", "(- e e)"]);

        let sum_of_squares = add.plug("e", &squares);

        let mut all = complex;
        let mut new = Ruleset::<Trig>::default();

        let wkld1 = trig_constants;
        println!("Starting 1");
        let rules1 = Trig::run_workload(wkld1.clone(), all.clone(), limits);
        all.extend(rules1.clone());
<<<<<<< HEAD
        assert_eq!(rules1.len(), 22);
=======
        new.extend(rules1.clone());
        assert_eq!(rules1.len(), 11);
>>>>>>> d4067df2

        let wkld2 = Workload::Append(vec![wkld1, simple_terms, neg_terms]);
        println!("Starting 2");
        let rules2 = Trig::run_workload(wkld2.clone(), all.clone(), limits);
        all.extend(rules2.clone());
<<<<<<< HEAD
        assert_eq!(rules2.len(), 12);
=======
        new.extend(rules2.clone());
        assert_eq!(rules2.len(), 6);
>>>>>>> d4067df2

        let wkld3 = Workload::Append(vec![wkld2.clone(), sum_of_squares.clone()]);
        println!("Starting 3");
        let rules3 = Trig::run_workload(wkld3, all.clone(), limits);
        all.extend(rules3.clone());
        new.extend(rules3.clone());
        assert_eq!(rules3.len(), 3);

        // Only new rules should be uploaded!
        new.write_json_rules("trig.json");
    }

    #[test]
    fn simple() {
        let complex: Ruleset<Trig> = Ruleset::from_file("scripts/trig/complex.rules");
        assert_eq!(complex.len(), 57);

        let terms = Workload::new([
            "(sin 0)",
            "(sin (/ PI 6))",
            "(sin (/ PI 4))",
            "(sin (/ PI 3))",
            "(sin (/ PI 2))",
            "(sin PI)",
            "(sin (* PI 2))",
        ]);
        assert_eq!(terms.force().len(), 7);

        let rules = Trig::run_workload(
            terms,
            complex,
            Limits {
                iter: 3,
                node: 2000000,
            },
        );

        assert_eq!(rules.len(), 4);
    }
}<|MERGE_RESOLUTION|>--- conflicted
+++ resolved
@@ -389,23 +389,15 @@
         println!("Starting 1");
         let rules1 = Trig::run_workload(wkld1.clone(), all.clone(), limits);
         all.extend(rules1.clone());
-<<<<<<< HEAD
+        new.extend(rules1.clone());
         assert_eq!(rules1.len(), 22);
-=======
-        new.extend(rules1.clone());
-        assert_eq!(rules1.len(), 11);
->>>>>>> d4067df2
 
         let wkld2 = Workload::Append(vec![wkld1, simple_terms, neg_terms]);
         println!("Starting 2");
         let rules2 = Trig::run_workload(wkld2.clone(), all.clone(), limits);
         all.extend(rules2.clone());
-<<<<<<< HEAD
+        new.extend(rules2.clone());
         assert_eq!(rules2.len(), 12);
-=======
-        new.extend(rules2.clone());
-        assert_eq!(rules2.len(), 6);
->>>>>>> d4067df2
 
         let wkld3 = Workload::Append(vec![wkld2.clone(), sum_of_squares.clone()]);
         println!("Starting 3");
