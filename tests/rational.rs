use egg::{AstSize, CostFunction, ENodeOrVar, Language, Rewrite};
use num::{
    rational::{Ratio, Rational64},
    CheckedAdd, CheckedDiv, CheckedMul, CheckedSub, Signed, ToPrimitive, Zero,
};
use ruler::{
    enumo::{Rule, Ruleset, Scheduler, Workload},
    *,
};
use std::{cmp::max, ops::*, time::Instant};
use symbolic_expressions::parser::parse_str;
use symbolic_expressions::Sexp;
use z3::ast::Ast;
#[path = "./recipes/rational_best.rs"]
pub mod rational_best;
#[path = "./recipes/rational_replicate.rs"]
pub mod rational_replicate;

/// define `Constant` for rationals.
pub type Constant = Ratio<i64>;

fn mk_rat(n: i64, d: i64) -> Constant {
    if d.is_zero() {
        panic!("mk_rat: denominator is zero!");
    }
    Ratio::new(n, d)
}

egg::define_language! {
  pub enum Math {
    "+" = Add([Id; 2]),
    "-" = Sub([Id; 2]),
    "*" = Mul([Id; 2]),
    "/" = Div([Id; 2]),
    "~" = Neg(Id),
    "fabs" = Abs(Id),
    "if" = If([Id; 3]),
    Lit(Constant),
    Var(egg::Symbol),
  }
}

impl SynthLanguage for Math {
    type Constant = Constant;

    fn eval<'a, F>(&'a self, cvec_len: usize, mut get_cvec: F) -> CVec<Self>
    where
        F: FnMut(&'a Id) -> &'a CVec<Self>,
    {
        match self {
            Math::Add([x, y]) => map!(get_cvec, x, y => x.checked_add(y)),
            Math::Sub([x, y]) => map!(get_cvec, x, y => x.checked_sub(y)),
            Math::Mul([x, y]) => map!(get_cvec, x, y => x.checked_mul(y)),
            Math::Div([x, y]) => map!(get_cvec, x, y => {
                x.checked_div(y)
            }),
            Math::Neg(x) => map!(get_cvec, x => Some(-x)),
            Math::Abs(a) => map!(get_cvec, a => Some(a.abs())),
            Math::Lit(c) => vec![Some(c.clone()); cvec_len],
            Math::Var(_) => vec![],
            Math::If([x, y, z]) => get_cvec(x)
                .iter()
                .zip(get_cvec(y).iter())
                .zip(get_cvec(z).iter())
                .map(|tup| {
                    let ((x, y), z) = tup;
                    if let Some(cond) = x {
                        if !cond.is_zero() {
                            *y
                        } else {
                            *z
                        }
                    } else {
                        None
                    }
                })
                .collect::<Vec<_>>(),
        }
    }

    fn mk_interval<'a, F>(&'a self, mut get_interval: F) -> Interval<Self::Constant>
    where
        F: FnMut(&'a Id) -> &'a Interval<Self::Constant>,
    {
        let mut get_const = |x: &'a Id| {
            let ival = get_interval(x);
            if ival.low == ival.high {
                ival.low.clone()
            } else {
                None
            }
        };
        match self {
            Math::Lit(n) => Some(n.clone()),
            Math::Var(_) => None,
            Math::Neg(x) => get_const(x).map(|c| -c),
            Math::Abs(a) => get_const(a).map(|c| c.abs()),
            Math::Add([x, y]) => match (get_const(x), get_const(y)) {
                (Some(x), Some(y)) => x.checked_add(&y),
                _ => None,
            },
            Math::Sub([x, y]) => match (get_const(x), get_const(y)) {
                (Some(x), Some(y)) => x.checked_sub(&y),
                _ => None,
            },
            Math::Mul([x, y]) => match (get_const(x), get_const(y)) {
                (Some(x), Some(y)) => x.checked_mul(&y),
                _ => None,
            },
            Math::Div([x, y]) => match (get_const(x), get_const(y)) {
                (Some(x), Some(y)) => x.checked_div(&y),
                _ => None,
            },
            Math::If([x, y, z]) => {
                if let Some(x) = get_const(x) {
                    if !x.is_zero() {
                        get_const(y)
                    } else {
                        get_const(z)
                    }
                } else {
                    None
                }
            }
        }
        .map(|c| Interval::new(Some(c.clone()), Some(c)))
        .unwrap_or_default()
    }

    fn initialize_vars(egraph: &mut EGraph<Self, SynthAnalysis>, vars: &[String]) {
        let consts = vec![
            Some(mk_rat(-1, 1)),
            Some(mk_rat(0, 1)),
            Some(mk_rat(1, 1)),
            Some(mk_rat(2, 1)),
            Some(mk_rat(-3, 1)),
        ];
        let cvecs = self_product(&consts, vars.len());

        egraph.analysis.cvec_len = cvecs[0].len();

        for (i, v) in vars.iter().enumerate() {
            let id = egraph.add(Math::Var(Symbol::from(v.clone())));
            let cvec = cvecs[i].clone();
            egraph[id].data.cvec = cvec;
        }
    }

    fn mk_var(sym: egg::Symbol) -> Self {
        Math::Var(sym)
    }

    fn to_var(&self) -> Option<Symbol> {
        match self {
            Math::Var(v) => Some(*v),
            _ => None,
        }
    }

    fn validate(lhs: &Pattern<Self>, rhs: &Pattern<Self>) -> ValidationResult {
        let mut cfg = z3::Config::new();
        cfg.set_timeout_msec(1000);
        let ctx = z3::Context::new(&cfg);
        let solver = z3::Solver::new(&ctx);
        let lexpr = egg_to_z3(&ctx, Self::instantiate(lhs).as_ref());
        let rexpr = egg_to_z3(&ctx, Self::instantiate(rhs).as_ref());

        let assert_equal = lexpr._eq(&rexpr);

        solver.assert(&assert_equal.not());
        let res = Self::z3_res_to_validationresult(solver.check());
        /*if let ValidationResult::Valid = res {
            eprintln!("verifying {} => {}", lhs, rhs);
        eprintln!("assertion: {}", assertion);
        }*/
        res
    }

    fn is_constant(&self) -> bool {
        matches!(self, Math::Lit(_))
    }

    fn mk_constant(c: Self::Constant, _egraph: &mut EGraph<Self, SynthAnalysis>) -> Self {
        Math::Lit(c)
    }
}

impl Math {
    fn one_of_errors(ctx: &z3::Context, denoms: HashSet<String>) -> z3::ast::Bool {
        let zero_z3 = z3::ast::Real::from_real(&ctx, 0, 1);

        let mut one_of_rhs_errors = z3::ast::Bool::from_bool(ctx, false);
        for d in denoms {
            let expr = egg_to_z3(
                ctx,
                Self::instantiate(&d.to_string().parse::<Pattern<Math>>().unwrap()).as_ref(),
            );
            one_of_rhs_errors = z3::ast::Bool::or(ctx, &[&one_of_rhs_errors, &expr._eq(&zero_z3)]);
        }
        one_of_rhs_errors
    }

    fn z3_res_to_validationresult(res: z3::SatResult) -> ValidationResult {
        match res {
            z3::SatResult::Unsat => ValidationResult::Valid,
            z3::SatResult::Sat => ValidationResult::Invalid,
            z3::SatResult::Unknown => ValidationResult::Unknown,
        }
    }

    fn pat_to_sexp(pat: &Pattern<Math>) -> Sexp {
        parse_str(&pat.to_string()).unwrap()
    }

    fn all_denominators(sexp: Sexp) -> HashSet<String> {
        let mut res = HashSet::<String>::default();
        match sexp {
            Sexp::List(list) => {
                if list[0] == Sexp::String("/".to_string()) {
                    res.insert(list[2].to_string());
                }

                for s in list {
                    res.extend(Self::all_denominators(s));
                }
            }
            _ => (),
        }

        res
    }

    fn add_condition(rule: Rule<Math>) -> Option<Rule<Math>> {
        let lhs_sexp = parse_str(&rule.lhs.to_string()).unwrap();
        let rhs_sexp = parse_str(&rule.rhs.to_string()).unwrap();

        let lhs_denoms = Self::all_denominators(lhs_sexp.clone());
        let rhs_denoms = Self::all_denominators(rhs_sexp.clone());
        let intersection: HashSet<String> = lhs_denoms.intersection(&rhs_denoms).cloned().collect();
        let all_denoms: Vec<String> = lhs_denoms
            .union(&rhs_denoms)
            .cloned()
            .collect::<HashSet<String>>()
            .difference(&intersection)
            .cloned()
            .collect();

        if all_denoms.is_empty() {
            None
        } else {
            let mut iterator = all_denoms.iter();
            let mut condition: Sexp = parse_str(iterator.next().unwrap()).unwrap();

            // TODO doesn't handle multiple denominators
            if let Some(_) = iterator.next() {
                return None;
            }
            for denom in iterator {
                condition = Sexp::List(vec![
                    Sexp::String("and".to_string()),
                    condition,
                    parse_str(denom).unwrap(),
                ]);
            }
            let rhs = Sexp::List(vec![
                Sexp::String("if".to_string()),
                condition,
                rhs_sexp,
                lhs_sexp,
            ])
            .to_string()
            .parse::<Pattern<Math>>()
            .unwrap();

            let name = format!("{} ==> {}", rule.lhs, rhs);
            let rewrite = Rewrite::new(name.clone(), rule.lhs.clone(), rhs.clone()).unwrap();
            Some(Rule {
                lhs: rule.lhs,
                rhs,
                name: name.into(),
                rewrite,
            })
        }
    }

    fn run_workload_conditional(
        workload: Workload,
        prior: Ruleset<Self>,
        limits: Limits,
        fast_match: bool,
    ) -> Ruleset<Self> {
        let t = Instant::now();

        println!("Compressing workload with {} prior rules", prior.len());
        let egraph = workload.to_egraph::<Self>();
        let compressed = Scheduler::Compress(limits).run(&egraph, &prior);

        let mut candidates = if fast_match {
            Ruleset::fast_cvec_match(&compressed)
        } else {
            Ruleset::cvec_match(&compressed)
        };

        let num_prior = prior.len();
        let (chosen, invalid) = candidates.minimize(prior.clone(), Scheduler::Compress(limits));

        println!(
            "Found {} valid and {} invalid rules",
            chosen.len(),
            invalid.len()
        );
        // here's the conditional stuff
        let mut with_condition = Ruleset::<Math>(
            invalid
                .0
                .iter()
                .filter_map(|r| {
                    if let Some(rewritten) = Self::add_condition(r.1.clone()) {
                        Some((rewritten.name.clone(), rewritten))
                    } else {
                        None
                    }
                })
                .collect(),
        );

        println!(
            "Instrumented {} rules with conditions",
            with_condition.len()
        );

        let chosen_conditional = with_condition
            .minimize(prior.union(&chosen), Scheduler::Compress(limits))
            .0;

        let result = chosen.union(&chosen_conditional);

        let time = t.elapsed().as_secs_f64();
        println!(
            "Learned {} bidirectional rewrites ({} total rewrites) in {} using {} prior rewrites",
            result.bidir_len(),
            result.len(),
            time,
            num_prior
        );

        result.pretty_print();
        result
    }
}

fn egg_to_z3<'a>(ctx: &'a z3::Context, expr: &[Math]) -> z3::ast::Real<'a> {
    let mut buf: Vec<z3::ast::Real> = vec![];
    for node in expr.as_ref().iter() {
        match node {
            Math::Add([x, y]) => buf.push(z3::ast::Real::add(
                ctx,
                &[&buf[usize::from(*x)], &buf[usize::from(*y)]],
            )),
            Math::Sub([x, y]) => buf.push(z3::ast::Real::sub(
                ctx,
                &[&buf[usize::from(*x)], &buf[usize::from(*y)]],
            )),
            Math::Mul([x, y]) => buf.push(z3::ast::Real::mul(
                ctx,
                &[&buf[usize::from(*x)], &buf[usize::from(*y)]],
            )),
            Math::Div([x, y]) => {
                let zero = z3::ast::Real::from_real(ctx, 0, 1);
                let one = z3::ast::Real::from_real(ctx, 1, 1);
                // Division by zero set to one
                buf.push(z3::ast::Bool::ite(
                    &buf[usize::from(*y)]._eq(&zero),
                    &one,
                    &z3::ast::Real::div(&buf[usize::from(*x)], &buf[usize::from(*y)]),
                ))
            }
            Math::Neg(x) => buf.push(z3::ast::Real::unary_minus(&buf[usize::from(*x)])),
            Math::Abs(a) => {
                let inner = &buf[usize::from(*a)].clone();
                let zero = z3::ast::Real::from_real(ctx, 0, 1);
                buf.push(z3::ast::Bool::ite(
                    &z3::ast::Real::le(inner, &zero),
                    &z3::ast::Real::unary_minus(inner),
                    &inner,
                ));
            }
            Math::Lit(c) => buf.push(z3::ast::Real::from_real(
                ctx,
                (c.numer()).to_i32().unwrap(),
                (c.denom()).to_i32().unwrap(),
            )),
            Math::Var(v) => buf.push(z3::ast::Real::new_const(ctx, v.to_string())),
            Math::If([x, y, z]) => {
                let zero = z3::ast::Real::from_real(ctx, 0, 1);
                let cond = z3::ast::Bool::not(&buf[usize::from(*x)]._eq(&zero));
                buf.push(z3::ast::Bool::ite(
                    &cond,
                    &buf[usize::from(*y)],
                    &buf[usize::from(*z)],
                ))
            }
        }
    }
    buf.pop().unwrap()
}

// Interval helpers
#[derive(Debug, Clone, PartialEq, Eq)]
enum Sign {
    Positive,
    ContainsZero,
    Negative,
}

fn sign(interval: &Interval<Constant>) -> Sign {
    match (&interval.low, &interval.high) {
        (None, None) => Sign::ContainsZero,
        (Some(x), None) => {
            if x.is_positive() {
                Sign::Positive
            } else {
                Sign::ContainsZero
            }
        }
        (None, Some(y)) => {
            if y.is_negative() {
                Sign::Negative
            } else {
                Sign::ContainsZero
            }
        }
        (Some(x), Some(y)) => {
            if x.is_positive() && y.is_positive() {
                Sign::Positive
            } else if x.is_negative() && y.is_negative() {
                Sign::Negative
            } else {
                Sign::ContainsZero
            }
        }
    }
}

fn neg(interval: &Interval<Constant>) -> Interval<Constant> {
    let low = interval.low.clone();
    let high = interval.high.clone();
    Interval::new(high.map(|x| -x), low.map(|x| -x))
}

fn abs(interval: &Interval<Constant>) -> Interval<Constant> {
    let low = interval.low.clone();
    let high = interval.high.clone();

    match (low, high) {
        (None, None) => Interval::new(None, None),
        (Some(x), None) => {
            if x.is_negative() {
                Interval::new(Some(-x), None)
            } else {
                Interval::new(Some(x), None)
            }
        }
        (None, Some(y)) => {
            if y.is_negative() {
                Interval::new(None, Some(-y))
            } else {
                Interval::new(None, Some(y))
            }
        }
        (Some(x), Some(y)) => {
            if x.is_negative() {
                if y.is_negative() {
                    Interval::new(Some(-x), Some(-y))
                } else {
                    Interval::new(Some(-x), Some(y))
                }
            } else {
                if y.is_negative() {
                    Interval::new(Some(x), Some(-y))
                } else {
                    Interval::new(Some(x), Some(y))
                }
            }
        }
    }
}

fn add(a: &Interval<Constant>, b: &Interval<Constant>) -> Interval<Constant> {
    let add_opts = |x: Option<Constant>, y: Option<Constant>| x.zip(y).map(|(x, y)| x + y);
    let a = a.clone();
    let b = b.clone();
    Interval::new(add_opts(a.low, b.low), add_opts(a.high, b.high))
}

fn mul(a: &Interval<Constant>, b: &Interval<Constant>) -> Interval<Constant> {
    let mul_opts = |x: Option<Constant>, y: Option<Constant>| x.zip(y).map(|(x, y)| x * y);
    let (sign_a, sign_b) = (sign(a), sign(b));
    let a = a.clone();
    let b = b.clone();
    match (sign_a, sign_b) {
        (Sign::Negative, Sign::Negative) => {
            Interval::new(mul_opts(a.high, b.high), mul_opts(a.low, b.low))
        }
        (Sign::Positive, Sign::Positive) => {
            Interval::new(mul_opts(a.low, b.low), mul_opts(a.high, b.high))
        }
        (Sign::Positive, Sign::Negative) => {
            Interval::new(mul_opts(a.high, b.low), mul_opts(a.low, b.high))
        }
        (Sign::Negative, Sign::Positive) => {
            Interval::new(mul_opts(a.low, b.high), mul_opts(a.high, b.low))
        }

        (Sign::Positive, Sign::ContainsZero) => {
            Interval::new(mul_opts(a.high.clone(), b.low), mul_opts(a.high, b.high))
        }
        (Sign::ContainsZero, Sign::Positive) => {
            Interval::new(mul_opts(a.low, b.high.clone()), mul_opts(a.high, b.high))
        }

        (Sign::Negative, Sign::ContainsZero) => {
            Interval::new(mul_opts(a.low.clone(), b.high), mul_opts(a.low, b.low))
        }
        (Sign::ContainsZero, Sign::Negative) => {
            Interval::new(mul_opts(a.high, b.low.clone()), mul_opts(a.low, b.low))
        }

        (Sign::ContainsZero, Sign::ContainsZero) => {
            let al_bh = mul_opts(a.low.clone(), b.high.clone());
            let ah_bl = mul_opts(a.high.clone(), b.low.clone());
            let min = al_bh.zip(ah_bl).map(|(x, y)| x.min(y));

            let ah_bh = mul_opts(a.high, b.high);
            let al_bl = mul_opts(a.low, b.low);
            let max = ah_bh.zip(al_bl).map(|(x, y)| x.max(y));
            Interval::new(min, max)
        }
    }
}

fn recip(interval: &Interval<Constant>) -> Interval<Constant> {
    let interval = interval.clone();
    let sign = sign(&interval);
    match (interval.low, interval.high) {
        (Some(x), Some(y)) => match sign {
            Sign::ContainsZero => Interval::default(),
            _ => Interval::new(Some(y.recip()), Some(x.recip())),
        },
        _ => Interval::default(),
    }
}

#[cfg(test)]
pub mod test {

    use super::*;
    use crate::rational_best::best_enumo_recipe;
    use crate::rational_replicate::replicate_ruler1_recipe;
    use num::rational::Ratio;
    use ruler::{
        enumo::{Ruleset, Workload},
        recipe_utils::{base_lang, iter_metric, run_workload},
    };

    fn interval(low: Option<i64>, high: Option<i64>) -> Interval<Constant> {
        let i64_to_constant = |x: i64| Ratio::new(x, 1);
        Interval::new(low.map(i64_to_constant), high.map(i64_to_constant))
    }

    #[test]
    fn sign_test() {
        assert_eq!(sign(&interval(None, None)), Sign::ContainsZero);
        assert_eq!(sign(&interval(None, Some(-100))), Sign::Negative);
        assert_eq!(sign(&interval(None, Some(100))), Sign::ContainsZero);
        assert_eq!(sign(&interval(Some(-100), None)), Sign::ContainsZero);
        assert_eq!(sign(&interval(Some(100), None)), Sign::Positive);
        assert_eq!(sign(&interval(Some(-100), Some(-50))), Sign::Negative);
        assert_eq!(sign(&interval(Some(50), Some(100))), Sign::Positive);
        assert_eq!(sign(&interval(Some(-10), Some(100))), Sign::ContainsZero);
    }

    #[test]
    fn neg_interval_test() {
        assert_eq!(neg(&interval(None, None)), interval(None, None));
        assert_eq!(neg(&interval(Some(10), None)), interval(None, Some(-10)));
        assert_eq!(neg(&interval(Some(-10), None)), interval(None, Some(10)));
        assert_eq!(neg(&interval(None, Some(10))), interval(Some(-10), None));
        assert_eq!(neg(&interval(None, Some(-10))), interval(Some(10), None));
        assert_eq!(
            neg(&interval(Some(5), Some(10))),
            interval(Some(-10), Some(-5))
        );
    }

    #[test]
    fn add_interval_test() {
        assert_eq!(
            add(&interval(None, None), &interval(None, None)),
            interval(None, None)
        );
        assert_eq!(
            add(&interval(None, None), &interval(Some(-10), Some(10))),
            interval(None, None)
        );
        assert_eq!(
            add(&interval(Some(-10), Some(10)), &interval(None, None)),
            interval(None, None)
        );
        assert_eq!(
            add(
                &interval(Some(-20), Some(5)),
                &interval(Some(-10), Some(10))
            ),
            interval(Some(-30), Some(15))
        );
    }

    #[test]
    fn mul_interval_test() {
        assert_eq!(
            mul(&interval(None, Some(-3)), &interval(None, Some(-4))),
            interval(Some(12), None)
        );
        assert_eq!(
            mul(
                &interval(Some(-100), Some(-2)),
                &interval(Some(-50), Some(-20))
            ),
            interval(Some(40), Some(5000))
        );
        assert_eq!(
            mul(&interval(Some(2), None), &interval(Some(50), None)),
            interval(Some(100), None)
        );
        assert_eq!(
            mul(&interval(Some(30), Some(50)), &interval(Some(2), Some(3))),
            interval(Some(60), Some(150))
        );
        assert_eq!(
            mul(
                &interval(Some(-10), Some(-5)),
                &interval(Some(6), Some(100))
            ),
            interval(Some(-1000), Some(-30))
        );
        assert_eq!(
            mul(&interval(Some(3), Some(10)), &interval(None, Some(-1))),
            interval(None, Some(-3))
        );
        assert_eq!(
            mul(&interval(Some(2), Some(5)), &interval(Some(-3), Some(4))),
            interval(Some(-15), Some(20))
        );
        assert_eq!(
            mul(&interval(Some(-2), None), &interval(Some(3), Some(4))),
            interval(Some(-8), None)
        );
        assert_eq!(
            mul(&interval(None, None), &interval(Some(-10), Some(-4))),
            interval(None, None)
        );
        assert_eq!(
            mul(&interval(Some(-8), Some(6)), &interval(Some(-3), Some(-2))),
            interval(Some(-18), Some(24))
        );
        assert_eq!(
            mul(&interval(Some(-4), Some(6)), &interval(Some(-8), Some(10))),
            interval(Some(-48), Some(60))
        );
        assert_eq!(
            mul(
                &interval(Some(-100), Some(50)),
                &interval(Some(-5), Some(7))
            ),
            interval(Some(-700), Some(500))
        );
        assert_eq!(
            mul(&interval(Some(-5), Some(6)), &interval(Some(-4), Some(8))),
            interval(Some(-40), Some(48))
        );
        assert_eq!(
            mul(&interval(Some(-4), Some(10)), &interval(Some(-8), Some(6))),
            interval(Some(-80), Some(60))
        );
        assert_eq!(
            mul(&interval(None, Some(10)), &interval(Some(-5), Some(15))),
            interval(None, None)
        );
        assert_eq!(
            mul(&interval(Some(-4), Some(10)), &interval(Some(-8), None)),
            interval(None, None)
        );
    }

    #[test]
    fn recip_interval_test() {
        assert_eq!(recip(&interval(None, None)), interval(None, None));
        assert_eq!(
            recip(&interval(Some(50), Some(100))),
            Interval::new(Some(Ratio::new(1, 100)), Some(Ratio::new(1, 50)),)
        );
        assert_eq!(
            recip(&interval(Some(-10), Some(-5))),
            Interval::new(Some(Ratio::new(1, -5)), Some(Ratio::new(1, -10)),)
        );
    }

    #[test]
<<<<<<< HEAD
    fn minimize() {
        // This test fails if there are improperly initialized cvecs during minimize.
        let limits = Limits {
            iter: 4,
            node: 1_000_000,
        };

        let prior: Ruleset<Math> = Ruleset::new([
            "(* ?b ?a) ==> (* ?a ?b)",
            "(- ?a ?a) ==> 0",
            "?a ==> (+ ?a 0)",
            "?a ==> (* ?a 1)",
            "?a ==> (- ?a 0)",
            "?a ==> (/ ?a 1)",
            "(* (* ?c ?b) (/ 0 ?a)) ==> (/ 0 (fabs ?a))",
            "(/ (- ?c ?b) (/ ?a ?a)) ==> (- (/ 0 ?a) (- ?b ?c))",
            "(* (/ ?c ?c) (* ?b ?a)) ==> (/ (* ?b ?a) (/ ?c ?c))",
            "(- (* ?a ?c) (* ?b ?a)) ==> (* ?a (- ?c ?b))",
            "(/ (* ?c ?b) ?a) ==> (* ?b (/ ?c ?a))",
            "(- ?c (- ?b ?a)) ==> (- ?a (- ?b ?c))",
        ]);
        let mut with_condition = Ruleset::new([
            "(- (- ?b ?c) (- ?b ?a)) ==> (if ?c (* (/ ?c ?c) (- ?a ?c)) (- (- ?b ?c) (- ?b ?a)))",
            "(- (- ?c ?a) (- ?b ?a)) ==> (if ?b (* (/ ?b ?b) (- ?c ?b)) (- (- ?c ?a) (- ?b ?a)))",
            "(- (- ?c ?a) (- ?b ?a)) ==> (if ?c (* (- ?c ?b) (/ ?c ?c)) (- (- ?c ?a) (- ?b ?a)))",
            "(- (+ ?c ?a) (+ ?b ?a)) ==> (if ?b (* (- ?c ?b) (/ ?b ?b)) (- (+ ?c ?a) (+ ?b ?a)))",
            "(/ (/ 0 ?b) (+ ?b ?a)) ==> (if (+ ?b ?a) (/ 0 ?b) (/ (/ 0 ?b) (+ ?b ?a)))",
        ]);
        let chosen_conditional = with_condition.minimize(prior, Scheduler::Compress(limits));

        assert_eq!(chosen_conditional.len(), 1);
    }

    // #[test]
=======
>>>>>>> 7c659663
    fn run() {
        // Skip this test in github actions
        if std::env::var("CI").is_ok() && std::env::var("SKIP_RECIPES").is_ok() {
            return;
        }

        let ruler1: Ruleset<Math> = Ruleset::from_file("baseline/rational.rules");
        let herbie: Ruleset<Math> = Ruleset::from_file("baseline/herbie-rational.rules");

        let start = Instant::now();
        let replicate_rules = replicate_ruler1_recipe();
        let duration = start.elapsed();

        logger::write_output(
            &replicate_rules,
            &ruler1,
            "rational_replicate",
            "oopsla",
            duration,
        );
        logger::write_output(
            &replicate_rules,
            &herbie,
            "rational_replicate",
            "herbie",
            duration,
        );

        let start = Instant::now();
        let best_rules = best_enumo_recipe();
        let duration = start.elapsed();

        logger::write_output(&best_rules, &ruler1, "rational_best", "oopsla", duration);
        logger::write_output(&best_rules, &herbie, "rational_best", "herbie", duration);
    }

    // #[test]
    fn cond_div_figure() {
        let mut all_rules: Ruleset<Math> = Ruleset::default();

        let starting_rules = run_workload(
            iter_metric(base_lang(), "EXPR", enumo::Metric::Atoms, 3)
                .plug("CONST", &Workload::new(["-1", "0", "1"]))
                .plug("VAR", &Workload::new(["a", "b", "c"]))
                .plug("UOP", &Workload::new(["~", "fabs"]))
                .plug("BOP", &Workload::new(["+", "*", "-", "/"]))
                .plug("TOP", &Workload::empty()),
            all_rules.clone(),
            Limits::rulefinding(),
            false,
        );
        all_rules.extend(starting_rules);

        let basic_if_rules = run_workload(
            Workload::new(["(if e e e)"])
                .plug("e", &Workload::new(["a", "b", "c", "-1", "0", "1"])),
            all_rules.clone(),
            Limits::rulefinding(),
            false,
        );
        all_rules.extend(basic_if_rules);

        let terms = Workload::new(["(/ lit var)", "(if var (op lit lit) (/ lit var))"])
            .plug("lit", &Workload::new(["a", "0", "1"]))
            .plug("var", &Workload::new(["a"]))
            .plug("op", &Workload::new(["+", "-", "*", "/"]));
        terms.to_file("guard.terms");

        let guarded_rules = run_workload(terms, all_rules.clone(), Limits::rulefinding(), false);
        guarded_rules.to_file("guard.rules");
        assert!(guarded_rules.0.contains_key("(if ?a 1 (/ 1 ?a)) ==> 1"));
        assert!(guarded_rules
            .0
            .contains_key("(/ 0 ?a) ==> (if ?a 0 (/ 1 ?a))"));
    }

<<<<<<< HEAD
    // #[test]
=======
    // TODO write test that catches if cvecs are not initialized

    #[test]
>>>>>>> 7c659663
    fn reverse_candidate() {
        // regression test that captures a bug where we were not properly adding both directions
        // when we add candidates. See https://github.com/uwplse/ruler/pull/183

        let test = Workload::new(&["(if a b b)", "b"]);
        let test_rules: Ruleset<Math> =
            run_workload(test, Ruleset::default(), Limits::default(), false);
        assert_eq!(test_rules.len(), 1);
    }
}<|MERGE_RESOLUTION|>--- conflicted
+++ resolved
@@ -707,43 +707,6 @@
     }
 
     #[test]
-<<<<<<< HEAD
-    fn minimize() {
-        // This test fails if there are improperly initialized cvecs during minimize.
-        let limits = Limits {
-            iter: 4,
-            node: 1_000_000,
-        };
-
-        let prior: Ruleset<Math> = Ruleset::new([
-            "(* ?b ?a) ==> (* ?a ?b)",
-            "(- ?a ?a) ==> 0",
-            "?a ==> (+ ?a 0)",
-            "?a ==> (* ?a 1)",
-            "?a ==> (- ?a 0)",
-            "?a ==> (/ ?a 1)",
-            "(* (* ?c ?b) (/ 0 ?a)) ==> (/ 0 (fabs ?a))",
-            "(/ (- ?c ?b) (/ ?a ?a)) ==> (- (/ 0 ?a) (- ?b ?c))",
-            "(* (/ ?c ?c) (* ?b ?a)) ==> (/ (* ?b ?a) (/ ?c ?c))",
-            "(- (* ?a ?c) (* ?b ?a)) ==> (* ?a (- ?c ?b))",
-            "(/ (* ?c ?b) ?a) ==> (* ?b (/ ?c ?a))",
-            "(- ?c (- ?b ?a)) ==> (- ?a (- ?b ?c))",
-        ]);
-        let mut with_condition = Ruleset::new([
-            "(- (- ?b ?c) (- ?b ?a)) ==> (if ?c (* (/ ?c ?c) (- ?a ?c)) (- (- ?b ?c) (- ?b ?a)))",
-            "(- (- ?c ?a) (- ?b ?a)) ==> (if ?b (* (/ ?b ?b) (- ?c ?b)) (- (- ?c ?a) (- ?b ?a)))",
-            "(- (- ?c ?a) (- ?b ?a)) ==> (if ?c (* (- ?c ?b) (/ ?c ?c)) (- (- ?c ?a) (- ?b ?a)))",
-            "(- (+ ?c ?a) (+ ?b ?a)) ==> (if ?b (* (- ?c ?b) (/ ?b ?b)) (- (+ ?c ?a) (+ ?b ?a)))",
-            "(/ (/ 0 ?b) (+ ?b ?a)) ==> (if (+ ?b ?a) (/ 0 ?b) (/ (/ 0 ?b) (+ ?b ?a)))",
-        ]);
-        let chosen_conditional = with_condition.minimize(prior, Scheduler::Compress(limits));
-
-        assert_eq!(chosen_conditional.len(), 1);
-    }
-
-    // #[test]
-=======
->>>>>>> 7c659663
     fn run() {
         // Skip this test in github actions
         if std::env::var("CI").is_ok() && std::env::var("SKIP_RECIPES").is_ok() {
@@ -763,6 +726,7 @@
             "rational_replicate",
             "oopsla",
             duration,
+            true
         );
         logger::write_output(
             &replicate_rules,
@@ -770,14 +734,15 @@
             "rational_replicate",
             "herbie",
             duration,
+            true
         );
 
         let start = Instant::now();
         let best_rules = best_enumo_recipe();
         let duration = start.elapsed();
 
-        logger::write_output(&best_rules, &ruler1, "rational_best", "oopsla", duration);
-        logger::write_output(&best_rules, &herbie, "rational_best", "herbie", duration);
+        logger::write_output(&best_rules, &ruler1, "rational_best", "oopsla", duration, true);
+        logger::write_output(&best_rules, &herbie, "rational_best", "herbie", duration, true);
     }
 
     // #[test]
@@ -820,13 +785,9 @@
             .contains_key("(/ 0 ?a) ==> (if ?a 0 (/ 1 ?a))"));
     }
 
-<<<<<<< HEAD
-    // #[test]
-=======
     // TODO write test that catches if cvecs are not initialized
 
     #[test]
->>>>>>> 7c659663
     fn reverse_candidate() {
         // regression test that captures a bug where we were not properly adding both directions
         // when we add candidates. See https://github.com/uwplse/ruler/pull/183
