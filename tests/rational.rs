use egg::{AstSize, CostFunction, ENodeOrVar, Language, Rewrite};
use num::{
    rational::{Ratio, Rational64},
    CheckedAdd, CheckedDiv, CheckedMul, CheckedSub, Signed, ToPrimitive, Zero,
};
use ruler::{
    enumo::{Rule, Ruleset, Scheduler, Workload},
    *,
};
use std::{cmp::max, ops::*, time::Instant};
use symbolic_expressions::parser::parse_str;
use symbolic_expressions::Sexp;
use z3::ast::Ast;
#[path = "./recipes/rational_best.rs"]
pub mod rational_best;
#[path = "./recipes/rational_replicate.rs"]
pub mod rational_replicate;

/// define `Constant` for rationals.
pub type Constant = Ratio<i64>;

fn mk_rat(n: i64, d: i64) -> Constant {
    if d.is_zero() {
        panic!("mk_rat: denominator is zero!");
    }
    Ratio::new(n, d)
}

egg::define_language! {
  pub enum Math {
    "+" = Add([Id; 2]),
    "-" = Sub([Id; 2]),
    "*" = Mul([Id; 2]),
    "/" = Div([Id; 2]),
    "~" = Neg(Id),
    "fabs" = Abs(Id),
    "if" = If([Id; 3]),
    Lit(Constant),
    Var(egg::Symbol),
  }
}

impl SynthLanguage for Math {
    type Constant = Constant;

    fn eval<'a, F>(&'a self, cvec_len: usize, mut get_cvec: F) -> CVec<Self>
    where
        F: FnMut(&'a Id) -> &'a CVec<Self>,
    {
        match self {
            Math::Add([x, y]) => map!(get_cvec, x, y => x.checked_add(y)),
            Math::Sub([x, y]) => map!(get_cvec, x, y => x.checked_sub(y)),
            Math::Mul([x, y]) => map!(get_cvec, x, y => x.checked_mul(y)),
            Math::Div([x, y]) => map!(get_cvec, x, y => {
                x.checked_div(y)
            }),
            Math::Neg(x) => map!(get_cvec, x => Some(-x)),
            Math::Abs(a) => map!(get_cvec, a => Some(a.abs())),
            Math::Lit(c) => vec![Some(c.clone()); cvec_len],
            Math::Var(_) => vec![],
            Math::If([x, y, z]) => get_cvec(x)
                .iter()
                .zip(get_cvec(y).iter())
                .zip(get_cvec(z).iter())
                .map(|tup| {
                    let ((x, y), z) = tup;
                    if let Some(cond) = x {
                        if !cond.is_zero() {
                            *y
                        } else {
                            *z
                        }
                    } else {
                        None
                    }
                })
                .collect::<Vec<_>>(),
        }
    }

    fn mk_interval<'a, F>(&'a self, mut get_interval: F) -> Interval<Self::Constant>
    where
        F: FnMut(&'a Id) -> &'a Interval<Self::Constant>,
    {
        let mut get_const = |x: &'a Id| {
            let ival = get_interval(x);
            if ival.low == ival.high {
                ival.low.clone()
            } else {
                None
            }
        };
        match self {
            Math::Lit(n) => Some(n.clone()),
            Math::Var(_) => None,
            Math::Neg(x) => get_const(x).map(|c| -c),
            Math::Abs(a) => get_const(a).map(|c| c.abs()),
            Math::Add([x, y]) => match (get_const(x), get_const(y)) {
                (Some(x), Some(y)) => x.checked_add(&y),
                _ => None,
            },
            Math::Sub([x, y]) => match (get_const(x), get_const(y)) {
                (Some(x), Some(y)) => x.checked_sub(&y),
                _ => None,
            },
            Math::Mul([x, y]) => match (get_const(x), get_const(y)) {
                (Some(x), Some(y)) => x.checked_mul(&y),
                _ => None,
            },
            Math::Div([x, y]) => match (get_const(x), get_const(y)) {
                (Some(x), Some(y)) => x.checked_div(&y),
                _ => None,
            },
            Math::If([x, y, z]) => {
                if let Some(x) = get_const(x) {
                    if !x.is_zero() {
                        get_const(y)
                    } else {
                        get_const(z)
                    }
                } else {
                    None
                }
            }
        }
        .map(|c| Interval::new(Some(c.clone()), Some(c)))
        .unwrap_or_default()
    }

    fn initialize_vars(egraph: &mut EGraph<Self, SynthAnalysis>, vars: &[String]) {
        let consts = vec![
            Some(mk_rat(-1, 1)),
            Some(mk_rat(0, 1)),
            Some(mk_rat(1, 1)),
            Some(mk_rat(2, 1)),
            Some(mk_rat(-3, 1)),
        ];
        let cvecs = self_product(&consts, vars.len());

        egraph.analysis.cvec_len = cvecs[0].len();

        for (i, v) in vars.iter().enumerate() {
            let id = egraph.add(Math::Var(Symbol::from(v.clone())));
            let cvec = cvecs[i].clone();
            egraph[id].data.cvec = cvec;
        }
    }

    fn mk_var(sym: egg::Symbol) -> Self {
        Math::Var(sym)
    }

    fn to_var(&self) -> Option<Symbol> {
        match self {
            Math::Var(v) => Some(*v),
            _ => None,
        }
    }

    fn validate(lhs: &Pattern<Self>, rhs: &Pattern<Self>) -> ValidationResult {
        // TODO if you drop variables, it's unsound because
        // we may have lost an error
        /*if lhs.vars().into_iter().collect::<HashSet<Var>>()
            != rhs.vars().into_iter().collect::<HashSet<Var>>()
        {
            return ValidationResult::Invalid;
        }*/

        let mut cfg = z3::Config::new();
        cfg.set_timeout_msec(1000);
        let ctx = z3::Context::new(&cfg);
        let solver = z3::Solver::new(&ctx);
        let lexpr = egg_to_z3(&ctx, Self::instantiate(lhs).as_ref());
        let rexpr = egg_to_z3(&ctx, Self::instantiate(rhs).as_ref());
        let lhs_denom = Self::error_conditions(
            &ctx,
            Self::pat_to_sexp(lhs),
            z3::ast::Bool::from_bool(&ctx, true),
        );
        let rhs_denom = Self::error_conditions(
            &ctx,
            Self::pat_to_sexp(rhs),
            z3::ast::Bool::from_bool(&ctx, true),
        );

        let mut assert_equal = lexpr._eq(&rexpr);

        for condition in lhs_denom.iter().chain(rhs_denom.iter()) {
            assert_equal = condition.not().implies(&assert_equal);
        }

        let rhs_errors =
            z3::ast::Bool::or(&ctx, &rhs_denom.iter().collect::<Vec<&z3::ast::Bool>>());
        let lhs_errors =
            z3::ast::Bool::or(&ctx, &lhs_denom.iter().collect::<Vec<&z3::ast::Bool>>());
        let error_preserved = rhs_errors.iff(&lhs_errors);
        let assertion = z3::ast::Bool::and(&ctx, &[&assert_equal, &error_preserved]);

        solver.assert(&assertion.clone().not());
        let res = Self::z3_res_to_validationresult(solver.check());
        /*if let ValidationResult::Valid = res {
            eprintln!("verifying {} => {}", lhs, rhs);
        eprintln!("assertion: {}", assertion);
        }*/
        res
    }

    fn is_constant(&self) -> bool {
        matches!(self, Math::Lit(_))
    }

    fn mk_constant(c: Self::Constant, _egraph: &mut EGraph<Self, SynthAnalysis>) -> Self {
        Math::Lit(c)
    }
}

impl Math {
    fn one_of_errors(ctx: &z3::Context, denoms: HashSet<String>) -> z3::ast::Bool {
        let zero_z3 = z3::ast::Real::from_real(&ctx, 0, 1);

        let mut one_of_rhs_errors = z3::ast::Bool::from_bool(ctx, false);
        for d in denoms {
            let expr = egg_to_z3(
                ctx,
                Self::instantiate(&d.to_string().parse::<Pattern<Math>>().unwrap()).as_ref(),
            );
            one_of_rhs_errors = z3::ast::Bool::or(ctx, &[&one_of_rhs_errors, &expr._eq(&zero_z3)]);
        }
        one_of_rhs_errors
    }

    fn z3_res_to_validationresult(res: z3::SatResult) -> ValidationResult {
        match res {
            z3::SatResult::Unsat => ValidationResult::Valid,
            z3::SatResult::Sat => ValidationResult::Invalid,
            z3::SatResult::Unknown => ValidationResult::Unknown,
        }
    }

    fn pat_to_sexp(pat: &Pattern<Math>) -> Sexp {
        parse_str(&pat.to_string()).unwrap()
    }

    fn all_denominators(sexp: Sexp) -> HashSet<String> {
        let mut res = HashSet::<String>::default();
        match sexp {
            Sexp::List(list) => {
                if list[0] == Sexp::String("/".to_string()) {
                    res.insert(list[2].to_string());
                }

                for s in list {
                    res.extend(Self::all_denominators(s));
                }
            }
            _ => (),
        }

        res
    }

    fn add_condition(rule: Rule<Math>) -> Option<Rule<Math>> {
        let lhs_sexp = parse_str(&rule.lhs.to_string()).unwrap();
        let rhs_sexp = parse_str(&rule.rhs.to_string()).unwrap();

        let lhs_denoms = Self::all_denominators(lhs_sexp.clone());
        let rhs_denoms = Self::all_denominators(rhs_sexp.clone());
        let intersection: HashSet<String> = lhs_denoms.intersection(&rhs_denoms).cloned().collect();
        let all_denoms: Vec<String> = lhs_denoms
            .union(&rhs_denoms)
            .cloned()
            .collect::<HashSet<String>>()
            .difference(&intersection)
            .cloned()
            .collect();

        if all_denoms.is_empty() {
            None
        } else {
            let mut iterator = all_denoms.iter();
            let mut condition: Sexp = parse_str(iterator.next().unwrap()).unwrap();

            // TODO doesn't handle multiple denominators
            if let Some(_) = iterator.next() {
                return None;
            }
            for denom in iterator {
                condition = Sexp::List(vec![
                    Sexp::String("and".to_string()),
                    condition,
                    parse_str(denom).unwrap(),
                ]);
            }
            let rhs = Sexp::List(vec![
                Sexp::String("if".to_string()),
                condition,
                rhs_sexp,
                lhs_sexp,
            ])
            .to_string()
            .parse::<Pattern<Math>>()
            .unwrap();

            let name = format!("{} ==> {}", rule.lhs, rhs);
            let rewrite = Rewrite::new(name.clone(), rule.lhs.clone(), rhs.clone()).unwrap();
            Some(Rule {
                lhs: rule.lhs,
                rhs,
                name: name.into(),
                rewrite,
            })
        }
    }

    fn error_conditions<'a>(
        ctx: &'a z3::Context,
        sexp: Sexp,
        path: z3::ast::Bool<'a>,
    ) -> Vec<z3::ast::Bool<'a>> {
        let mut res = Vec::<z3::ast::Bool<'a>>::default();
        match sexp {
            Sexp::List(list) => {
                if list[0] == Sexp::String("/".to_string()) {
                    let denom = list[2].to_string();
                    let expr = egg_to_z3(
                        &ctx,
                        Self::instantiate(&denom.to_string().parse::<Pattern<Math>>().unwrap())
                            .as_ref(),
                    );
                    let is_zero = expr._eq(&z3::ast::Real::from_real(ctx, 0, 1));

                    res.push(z3::ast::Bool::and(ctx, &[&is_zero, &path]));
                }

                if list[0] == Sexp::String("if".to_string()) {
                    let cond_real = egg_to_z3(
                        &ctx,
                        Self::instantiate(&list[1].to_string().parse::<Pattern<Math>>().unwrap())
                            .as_ref(),
                    );
                    let zero = z3::ast::Real::from_real(ctx, 0, 1);
                    let new_path_pos = z3::ast::Bool::and(
                        &ctx,
                        &[&path, &z3::ast::Bool::not(&cond_real._eq(&zero))],
                    );
                    let new_path_neg = z3::ast::Bool::and(&ctx, &[&path, &cond_real._eq(&zero)]);
                    res.extend(Self::error_conditions(ctx, list[2].clone(), new_path_pos));
                    res.extend(Self::error_conditions(ctx, list[3].clone(), new_path_neg));
                } else {
                    for s in list {
                        res.extend(Self::error_conditions(ctx, s, path.clone()));
                    }
                };
            }
            Sexp::String(_atom) => (),
            Sexp::Empty => (),
        }

        res
    }

    fn run_workload_conditional(
        workload: Workload,
        prior: Ruleset<Self>,
        limits: Limits,
        fast_match: bool,
    ) -> Ruleset<Self> {
        let t = Instant::now();

        println!("Compressing workload with {} prior rules", prior.len());
        let egraph = workload.to_egraph::<Self>();
        let compressed = Scheduler::Compress(limits).run(&egraph, &prior);

        let mut candidates = if fast_match {
            Ruleset::fast_cvec_match(&compressed)
        } else {
            Ruleset::cvec_match(&compressed)
        };

        let num_prior = prior.len();
        let (chosen, invalid) = candidates.minimize(prior.clone(), Scheduler::Compress(limits));

        println!(
            "Found {} valid and {} invalid rules",
            chosen.len(),
            invalid.len()
        );
        // here's the conditional stuff
        let mut with_condition = Ruleset::<Math>(
            invalid
                .0
                .iter()
                .filter_map(|r| {
                    if let Some(rewritten) = Self::add_condition(r.1.clone()) {
                        Some((rewritten.name.clone(), rewritten))
                    } else {
                        None
                    }
                })
                .collect(),
        );

        println!(
            "Instrumented {} rules with conditions",
            with_condition.len()
        );

        let chosen_conditional = with_condition
            .minimize(prior.union(&chosen), Scheduler::Compress(limits))
            .0;

        let result = chosen.union(&chosen_conditional);

        let time = t.elapsed().as_secs_f64();
        println!(
            "Learned {} bidirectional rewrites ({} total rewrites) in {} using {} prior rewrites",
            result.bidir_len(),
            result.len(),
            time,
            num_prior
        );

        result.pretty_print();

        result
    }
}

fn egg_to_z3<'a>(ctx: &'a z3::Context, expr: &[Math]) -> z3::ast::Real<'a> {
    let mut buf: Vec<z3::ast::Real> = vec![];
    for node in expr.as_ref().iter() {
        match node {
            Math::Add([x, y]) => buf.push(z3::ast::Real::add(
                ctx,
                &[&buf[usize::from(*x)], &buf[usize::from(*y)]],
            )),
            Math::Sub([x, y]) => buf.push(z3::ast::Real::sub(
                ctx,
                &[&buf[usize::from(*x)], &buf[usize::from(*y)]],
            )),
            Math::Mul([x, y]) => buf.push(z3::ast::Real::mul(
                ctx,
                &[&buf[usize::from(*x)], &buf[usize::from(*y)]],
            )),
            Math::Div([x, y]) => {
                let zero = z3::ast::Real::from_real(ctx, 0, 1);
                let one = z3::ast::Real::from_real(ctx, 1, 1);
                // Division by zero set to one
                buf.push(z3::ast::Bool::ite(
                    &buf[usize::from(*y)]._eq(&zero),
                    &zero,
                    &z3::ast::Real::div(&buf[usize::from(*x)], &buf[usize::from(*y)]),
                ))
            }
            Math::Neg(x) => buf.push(z3::ast::Real::unary_minus(&buf[usize::from(*x)])),
            Math::Abs(a) => {
                let inner = &buf[usize::from(*a)].clone();
                let zero = z3::ast::Real::from_real(ctx, 0, 1);
                buf.push(z3::ast::Bool::ite(
                    &z3::ast::Real::le(inner, &zero),
                    &z3::ast::Real::unary_minus(inner),
                    &inner,
                ));
            }
            Math::Lit(c) => buf.push(z3::ast::Real::from_real(
                ctx,
                (c.numer()).to_i32().unwrap(),
                (c.denom()).to_i32().unwrap(),
            )),
            Math::Var(v) => buf.push(z3::ast::Real::new_const(ctx, v.to_string())),
            Math::If([x, y, z]) => {
                let zero = z3::ast::Real::from_real(ctx, 0, 1);
                let cond = z3::ast::Bool::not(&buf[usize::from(*x)]._eq(&zero));
                buf.push(z3::ast::Bool::ite(
                    &cond,
                    &buf[usize::from(*y)],
                    &buf[usize::from(*z)],
                ))
            }
        }
    }
    buf.pop().unwrap()
}

// Interval helpers
#[derive(Debug, Clone, PartialEq, Eq)]
enum Sign {
    Positive,
    ContainsZero,
    Negative,
}

fn sign(interval: &Interval<Constant>) -> Sign {
    match (&interval.low, &interval.high) {
        (None, None) => Sign::ContainsZero,
        (Some(x), None) => {
            if x.is_positive() {
                Sign::Positive
            } else {
                Sign::ContainsZero
            }
        }
        (None, Some(y)) => {
            if y.is_negative() {
                Sign::Negative
            } else {
                Sign::ContainsZero
            }
        }
        (Some(x), Some(y)) => {
            if x.is_positive() && y.is_positive() {
                Sign::Positive
            } else if x.is_negative() && y.is_negative() {
                Sign::Negative
            } else {
                Sign::ContainsZero
            }
        }
    }
}

fn neg(interval: &Interval<Constant>) -> Interval<Constant> {
    let low = interval.low.clone();
    let high = interval.high.clone();
    Interval::new(high.map(|x| -x), low.map(|x| -x))
}

fn abs(interval: &Interval<Constant>) -> Interval<Constant> {
    let low = interval.low.clone();
    let high = interval.high.clone();

    match (low, high) {
        (None, None) => Interval::new(None, None),
        (Some(x), None) => {
            if x.is_negative() {
                Interval::new(Some(-x), None)
            } else {
                Interval::new(Some(x), None)
            }
        }
        (None, Some(y)) => {
            if y.is_negative() {
                Interval::new(None, Some(-y))
            } else {
                Interval::new(None, Some(y))
            }
        }
        (Some(x), Some(y)) => {
            if x.is_negative() {
                if y.is_negative() {
                    Interval::new(Some(-x), Some(-y))
                } else {
                    Interval::new(Some(-x), Some(y))
                }
            } else {
                if y.is_negative() {
                    Interval::new(Some(x), Some(-y))
                } else {
                    Interval::new(Some(x), Some(y))
                }
            }
        }
    }
}

fn add(a: &Interval<Constant>, b: &Interval<Constant>) -> Interval<Constant> {
    let add_opts = |x: Option<Constant>, y: Option<Constant>| x.zip(y).map(|(x, y)| x + y);
    let a = a.clone();
    let b = b.clone();
    Interval::new(add_opts(a.low, b.low), add_opts(a.high, b.high))
}

fn mul(a: &Interval<Constant>, b: &Interval<Constant>) -> Interval<Constant> {
    let mul_opts = |x: Option<Constant>, y: Option<Constant>| x.zip(y).map(|(x, y)| x * y);
    let (sign_a, sign_b) = (sign(a), sign(b));
    let a = a.clone();
    let b = b.clone();
    match (sign_a, sign_b) {
        (Sign::Negative, Sign::Negative) => {
            Interval::new(mul_opts(a.high, b.high), mul_opts(a.low, b.low))
        }
        (Sign::Positive, Sign::Positive) => {
            Interval::new(mul_opts(a.low, b.low), mul_opts(a.high, b.high))
        }
        (Sign::Positive, Sign::Negative) => {
            Interval::new(mul_opts(a.high, b.low), mul_opts(a.low, b.high))
        }
        (Sign::Negative, Sign::Positive) => {
            Interval::new(mul_opts(a.low, b.high), mul_opts(a.high, b.low))
        }

        (Sign::Positive, Sign::ContainsZero) => {
            Interval::new(mul_opts(a.high.clone(), b.low), mul_opts(a.high, b.high))
        }
        (Sign::ContainsZero, Sign::Positive) => {
            Interval::new(mul_opts(a.low, b.high.clone()), mul_opts(a.high, b.high))
        }

        (Sign::Negative, Sign::ContainsZero) => {
            Interval::new(mul_opts(a.low.clone(), b.high), mul_opts(a.low, b.low))
        }
        (Sign::ContainsZero, Sign::Negative) => {
            Interval::new(mul_opts(a.high, b.low.clone()), mul_opts(a.low, b.low))
        }

        (Sign::ContainsZero, Sign::ContainsZero) => {
            let al_bh = mul_opts(a.low.clone(), b.high.clone());
            let ah_bl = mul_opts(a.high.clone(), b.low.clone());
            let min = al_bh.zip(ah_bl).map(|(x, y)| x.min(y));

            let ah_bh = mul_opts(a.high, b.high);
            let al_bl = mul_opts(a.low, b.low);
            let max = ah_bh.zip(al_bl).map(|(x, y)| x.max(y));
            Interval::new(min, max)
        }
    }
}

fn recip(interval: &Interval<Constant>) -> Interval<Constant> {
    let interval = interval.clone();
    let sign = sign(&interval);
    match (interval.low, interval.high) {
        (Some(x), Some(y)) => match sign {
            Sign::ContainsZero => Interval::default(),
            _ => Interval::new(Some(y.recip()), Some(x.recip())),
        },
        _ => Interval::default(),
    }
}

#[cfg(test)]
pub mod test {

    use super::*;
    use crate::rational_best::best_enumo_recipe;
    use crate::rational_replicate::replicate_ruler1_recipe;
    use num::rational::Ratio;
    use ruler::{
        enumo::{Ruleset, Workload},
        recipe_utils::{base_lang, iter_metric, run_workload},
    };

    fn interval(low: Option<i64>, high: Option<i64>) -> Interval<Constant> {
        let i64_to_constant = |x: i64| Ratio::new(x, 1);
        Interval::new(low.map(i64_to_constant), high.map(i64_to_constant))
    }

    #[test]
    fn sign_test() {
        assert_eq!(sign(&interval(None, None)), Sign::ContainsZero);
        assert_eq!(sign(&interval(None, Some(-100))), Sign::Negative);
        assert_eq!(sign(&interval(None, Some(100))), Sign::ContainsZero);
        assert_eq!(sign(&interval(Some(-100), None)), Sign::ContainsZero);
        assert_eq!(sign(&interval(Some(100), None)), Sign::Positive);
        assert_eq!(sign(&interval(Some(-100), Some(-50))), Sign::Negative);
        assert_eq!(sign(&interval(Some(50), Some(100))), Sign::Positive);
        assert_eq!(sign(&interval(Some(-10), Some(100))), Sign::ContainsZero);
    }

    #[test]
    fn neg_interval_test() {
        assert_eq!(neg(&interval(None, None)), interval(None, None));
        assert_eq!(neg(&interval(Some(10), None)), interval(None, Some(-10)));
        assert_eq!(neg(&interval(Some(-10), None)), interval(None, Some(10)));
        assert_eq!(neg(&interval(None, Some(10))), interval(Some(-10), None));
        assert_eq!(neg(&interval(None, Some(-10))), interval(Some(10), None));
        assert_eq!(
            neg(&interval(Some(5), Some(10))),
            interval(Some(-10), Some(-5))
        );
    }

    #[test]
    fn add_interval_test() {
        assert_eq!(
            add(&interval(None, None), &interval(None, None)),
            interval(None, None)
        );
        assert_eq!(
            add(&interval(None, None), &interval(Some(-10), Some(10))),
            interval(None, None)
        );
        assert_eq!(
            add(&interval(Some(-10), Some(10)), &interval(None, None)),
            interval(None, None)
        );
        assert_eq!(
            add(
                &interval(Some(-20), Some(5)),
                &interval(Some(-10), Some(10))
            ),
            interval(Some(-30), Some(15))
        );
    }

    #[test]
    fn mul_interval_test() {
        assert_eq!(
            mul(&interval(None, Some(-3)), &interval(None, Some(-4))),
            interval(Some(12), None)
        );
        assert_eq!(
            mul(
                &interval(Some(-100), Some(-2)),
                &interval(Some(-50), Some(-20))
            ),
            interval(Some(40), Some(5000))
        );
        assert_eq!(
            mul(&interval(Some(2), None), &interval(Some(50), None)),
            interval(Some(100), None)
        );
        assert_eq!(
            mul(&interval(Some(30), Some(50)), &interval(Some(2), Some(3))),
            interval(Some(60), Some(150))
        );
        assert_eq!(
            mul(
                &interval(Some(-10), Some(-5)),
                &interval(Some(6), Some(100))
            ),
            interval(Some(-1000), Some(-30))
        );
        assert_eq!(
            mul(&interval(Some(3), Some(10)), &interval(None, Some(-1))),
            interval(None, Some(-3))
        );
        assert_eq!(
            mul(&interval(Some(2), Some(5)), &interval(Some(-3), Some(4))),
            interval(Some(-15), Some(20))
        );
        assert_eq!(
            mul(&interval(Some(-2), None), &interval(Some(3), Some(4))),
            interval(Some(-8), None)
        );
        assert_eq!(
            mul(&interval(None, None), &interval(Some(-10), Some(-4))),
            interval(None, None)
        );
        assert_eq!(
            mul(&interval(Some(-8), Some(6)), &interval(Some(-3), Some(-2))),
            interval(Some(-18), Some(24))
        );
        assert_eq!(
            mul(&interval(Some(-4), Some(6)), &interval(Some(-8), Some(10))),
            interval(Some(-48), Some(60))
        );
        assert_eq!(
            mul(
                &interval(Some(-100), Some(50)),
                &interval(Some(-5), Some(7))
            ),
            interval(Some(-700), Some(500))
        );
        assert_eq!(
            mul(&interval(Some(-5), Some(6)), &interval(Some(-4), Some(8))),
            interval(Some(-40), Some(48))
        );
        assert_eq!(
            mul(&interval(Some(-4), Some(10)), &interval(Some(-8), Some(6))),
            interval(Some(-80), Some(60))
        );
        assert_eq!(
            mul(&interval(None, Some(10)), &interval(Some(-5), Some(15))),
            interval(None, None)
        );
        assert_eq!(
            mul(&interval(Some(-4), Some(10)), &interval(Some(-8), None)),
            interval(None, None)
        );
    }

    #[test]
    fn recip_interval_test() {
        assert_eq!(recip(&interval(None, None)), interval(None, None));
        assert_eq!(
            recip(&interval(Some(50), Some(100))),
            Interval::new(Some(Ratio::new(1, 100)), Some(Ratio::new(1, 50)),)
        );
        assert_eq!(
            recip(&interval(Some(-10), Some(-5))),
            Interval::new(Some(Ratio::new(1, -5)), Some(Ratio::new(1, -10)),)
        );
    }

    #[test]
    fn run() {
        // Skip this test in github actions
        if std::env::var("CI").is_ok() && std::env::var("SKIP_RECIPES").is_ok() {
            return;
        }

        let ruler1: Ruleset<Math> = Ruleset::from_file("baseline/rational.rules");
        let herbie: Ruleset<Math> = Ruleset::from_file("baseline/herbie-rational.rules");

        let start = Instant::now();
        let replicate_rules = replicate_ruler1_recipe();
        let duration = start.elapsed();

        logger::write_output(
            &replicate_rules,
            &ruler1,
            "rational_replicate",
            "oopsla",
            duration,
            (true, true),
        );
        logger::write_output(
            &replicate_rules,
            &herbie,
            "rational_replicate",
            "herbie",
            duration,
            (true, false),
        );

        let start = Instant::now();
        let best_rules = best_enumo_recipe();
        let duration = start.elapsed();
        // herbie and ruler can't learn any if rules
        // but crash if you include them
        let without_if: Ruleset<Math> = Ruleset::new(
            best_rules
                .0
                .iter()
                .filter_map(|r| {
                    if r.1.rhs.to_string().starts_with("(if") {
                        None
                    } else {
                        Some(r.0.to_string().clone())
                    }
                })
                .collect::<Vec<_>>(),
        );

<<<<<<< HEAD
        logger::write_output(&without_if, &ruler1, "rational_best", "oopsla", duration);
        logger::write_output(&without_if, &herbie, "rational_best", "herbie", duration);
        logger::write_output(
            &best_rules,
            &best_rules,
            "rational_best",
            "rational_best",
            duration,
=======
        logger::write_output(
            &best_rules,
            &ruler1,
            "rational_best",
            "oopsla",
            duration,
            (true, true),
        );
        logger::write_output(
            &best_rules,
            &herbie,
            "rational_best",
            "herbie",
            duration,
            (true, false),
>>>>>>> 282f245e
        );
    }

    #[test]
    fn just_best() {
        let best_rules = best_enumo_recipe();
    }

    /*#[test]
    fn cond_div_figure() {
        let mut all_rules: Ruleset<Math> = Ruleset::default();

        let starting_rules = run_workload(
            iter_metric(base_lang(), "EXPR", enumo::Metric::Atoms, 3)
                .plug("CONST", &Workload::new(["-1", "0", "1"]))
                .plug("VAR", &Workload::new(["a", "b", "c"]))
                .plug("UOP", &Workload::new(["~", "fabs"]))
                .plug("BOP", &Workload::new(["+", "*", "-", "/"]))
                .plug("TOP", &Workload::empty()),
            all_rules.clone(),
            Limits::rulefinding(),
            false,
        );
        all_rules.extend(starting_rules);

        let basic_if_rules = run_workload(
            Workload::new(["(if e e e)"])
                .plug("e", &Workload::new(["a", "b", "c", "-1", "0", "1"])),
            all_rules.clone(),
            Limits::rulefinding(),
            false,
        );
        all_rules.extend(basic_if_rules);

        let terms = Workload::new(["(/ lit var)", "(if var (op lit lit) (/ lit var))"])
            .plug("lit", &Workload::new(["a", "0", "1"]))
            .plug("var", &Workload::new(["a"]))
            .plug("op", &Workload::new(["+", "-", "*", "/"]));
        terms.to_file("guard.terms");

        let guarded_rules = run_workload(terms, all_rules.clone(), Limits::rulefinding(), false);
        guarded_rules.to_file("guard.rules");
        assert!(guarded_rules.0.contains_key("(if ?a 1 (/ 1 ?a)) ==> 1"));
        assert!(guarded_rules
            .0
            .contains_key("(/ 0 ?a) ==> (if ?a 0 (/ 1 ?a))"));
    }*/

    // TODO write test that catches if cvecs are not initialized

    // TODO can't learn because drops variable
    /*#[test]
    fn reverse_candidate() {
        // regression test that captures a bug where we were not properly adding both directions
        // when we add candidates. See https://github.com/uwplse/ruler/pull/183

        let test = Workload::new(&["(if a b b)", "b"]);
        let test_rules: Ruleset<Math> =
            run_workload(test, Ruleset::default(), Limits::default(), false);
        assert_eq!(test_rules.len(), 1);
    }*/
}<|MERGE_RESOLUTION|>--- conflicted
+++ resolved
@@ -833,16 +833,6 @@
                 .collect::<Vec<_>>(),
         );
 
-<<<<<<< HEAD
-        logger::write_output(&without_if, &ruler1, "rational_best", "oopsla", duration);
-        logger::write_output(&without_if, &herbie, "rational_best", "herbie", duration);
-        logger::write_output(
-            &best_rules,
-            &best_rules,
-            "rational_best",
-            "rational_best",
-            duration,
-=======
         logger::write_output(
             &best_rules,
             &ruler1,
@@ -858,7 +848,14 @@
             "herbie",
             duration,
             (true, false),
->>>>>>> 282f245e
+        );
+        logger::write_output(
+            &best_rules,
+            &best_rules,
+            "rational_best",
+            "rational_best",
+            duration,
+            (false, false),
         );
     }
 
