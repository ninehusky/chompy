use super::*;
use ruler::{
    enumo::{Filter, Metric, Ruleset, Workload},
    recipe_utils::{base_lang, iter_metric, recursive_rules, run_workload, Lang},
};

pub fn bool_rules() -> Ruleset<Bool> {
<<<<<<< HEAD
    let mut all_rules = Ruleset::default();
    let initial_vals = Workload::new(["ba", "bb", "bc"]);
    let uops = Workload::new(["~"]);
    let bops = Workload::new(["&", "|", "^"]);
    let limits = Limits {
        iter: 2,
        node: 300_000,
    };

    let layer_1 = Workload::make_layer(initial_vals.clone(), uops.clone(), bops.clone())
        .filter(Filter::MetricLt(Metric::Lists, 2));
    let terms_1 = layer_1.clone().append(initial_vals.clone());
    let rules_1 = Bool::run_workload(terms_1.clone(), all_rules.clone(), limits);
    all_rules.extend(rules_1.clone());

    let layer_2 = Workload::make_layer(layer_1.clone(), uops.clone(), bops.clone())
        .filter(Filter::MetricLt(Metric::Lists, 3))
        .filter(Filter::Invert(Box::new(Filter::MetricLt(Metric::Lists, 1))));
    let terms_2 = layer_2.clone().append(terms_1.clone());
    let rules_2 = Bool::run_workload(terms_2.clone(), all_rules.clone(), limits);
    all_rules.extend(rules_2.clone());

    let layer_3 = Workload::make_layer_clever(
        initial_vals,
        layer_1,
        layer_2,
        uops.clone(),
        bops.clone(),
        3,
    );
    let terms_3 = layer_3.clone().append(terms_2.clone());
    let rules_3 = Bool::run_workload(terms_3.clone(), all_rules.clone(), limits);
    all_rules.extend(rules_3.clone());
    all_rules
=======
    let mut all = Ruleset::default();
    let r5 = recursive_rules(
        Metric::Atoms,
        5,
        Lang::new(
            &["true", "false"],
            &["a", "b", "c"],
            &["~"],
            &["&", "|", "^"],
            &[],
        ),
        Ruleset::default(),
    );
    all.extend(r5);

    let a7_canon = iter_metric(
        base_lang().filter(Filter::Invert(Box::new(Filter::Contains(
            "TOP".parse().unwrap(),
        )))),
        "EXPR",
        Metric::Atoms,
        7,
    )
    .plug("CONST", &Workload::empty())
    .plug("VAR", &Workload::new(["a", "b", "c"]))
    .plug("UOP", &Workload::new(["~"]))
    .plug("BOP", &Workload::new(["&", "|", "^"]))
    .filter(Filter::Canon(vec![
        "a".to_string(),
        "b".to_string(),
        "c".to_string(),
    ]));
    let r7 = run_workload(a7_canon, all.clone(), Limits::rulefinding(), true);
    all.extend(r7);

    all
>>>>>>> 00c36a8b
}<|MERGE_RESOLUTION|>--- conflicted
+++ resolved
@@ -5,42 +5,6 @@
 };
 
 pub fn bool_rules() -> Ruleset<Bool> {
-<<<<<<< HEAD
-    let mut all_rules = Ruleset::default();
-    let initial_vals = Workload::new(["ba", "bb", "bc"]);
-    let uops = Workload::new(["~"]);
-    let bops = Workload::new(["&", "|", "^"]);
-    let limits = Limits {
-        iter: 2,
-        node: 300_000,
-    };
-
-    let layer_1 = Workload::make_layer(initial_vals.clone(), uops.clone(), bops.clone())
-        .filter(Filter::MetricLt(Metric::Lists, 2));
-    let terms_1 = layer_1.clone().append(initial_vals.clone());
-    let rules_1 = Bool::run_workload(terms_1.clone(), all_rules.clone(), limits);
-    all_rules.extend(rules_1.clone());
-
-    let layer_2 = Workload::make_layer(layer_1.clone(), uops.clone(), bops.clone())
-        .filter(Filter::MetricLt(Metric::Lists, 3))
-        .filter(Filter::Invert(Box::new(Filter::MetricLt(Metric::Lists, 1))));
-    let terms_2 = layer_2.clone().append(terms_1.clone());
-    let rules_2 = Bool::run_workload(terms_2.clone(), all_rules.clone(), limits);
-    all_rules.extend(rules_2.clone());
-
-    let layer_3 = Workload::make_layer_clever(
-        initial_vals,
-        layer_1,
-        layer_2,
-        uops.clone(),
-        bops.clone(),
-        3,
-    );
-    let terms_3 = layer_3.clone().append(terms_2.clone());
-    let rules_3 = Bool::run_workload(terms_3.clone(), all_rules.clone(), limits);
-    all_rules.extend(rules_3.clone());
-    all_rules
-=======
     let mut all = Ruleset::default();
     let r5 = recursive_rules(
         Metric::Atoms,
@@ -77,5 +41,4 @@
     all.extend(r7);
 
     all
->>>>>>> 00c36a8b
 }