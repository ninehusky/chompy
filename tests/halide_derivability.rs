use ruler::{
    conditions::{
        assumption::Assumption, implication::Implication, implication_set::ImplicationSet,
    },
    enumo::{build_pvec_to_patterns, Rule, Ruleset, Workload},
    halide::Pred,
    Limits, SynthLanguage,
};


struct DerivabilityResult<L: SynthLanguage> {
    can: Ruleset<L>,
    cannot: Ruleset<L>,
}

const CAVIAR_RULES: &str = r#"
(== ?x ?y) ==> (== ?y ?x)
(== ?x ?y) ==> (== (- ?x ?y) 0)
(== (+ ?x ?y) ?z) ==> (== ?x (- ?z ?y))
(== ?x ?x) ==> 1
(== (* ?x ?y) 0) ==> (|| (== ?x 0) (== ?y 0))
( == (max ?x ?y) ?y) ==> (<= ?x ?y)
( == (min ?x ?y) ?y) ==> (<= ?y ?x)
(<= ?y ?x) ==> ( == (min ?x ?y) ?y)
(== (* ?a ?x) ?b) ==> 0 if (&& (!= ?a 0) (!= (% ?b ?a) 0))
(== (max ?x ?c) 0) ==> 0 if (> ?c 0)
(== (max ?x ?c) 0) ==> (== ?x 0) if (< ?c 0)
(== (min ?x ?c) 0) ==> 0 if (< ?c 0)
(== (min ?x ?c) 0) ==> (== ?x 0) if (> ?c 0)
(|| ?x ?y) ==> (! (&& (! ?x) (! ?y)))
(|| ?y ?x) ==> (|| ?x ?y)
(+ ?a ?b) ==> (+ ?b ?a)
(+ ?a (+ ?b ?c)) ==> (+ (+ ?a ?b) ?c)
(+ ?a 0) ==> ?a
(* ?a (+ ?b ?c)) ==> (+ (* ?a ?b) (* ?a ?c))
(+ (* ?a ?b) (* ?a ?c)) ==> (* ?a (+ ?b ?c))
(+ (/ ?a ?b) ?c) ==> (/ (+ ?a (* ?b ?c)) ?b)
(/ (+ ?a (* ?b ?c)) ?b) ==> (+ (/ ?a ?b) ?c)
( + ( / ?x 2 ) ( % ?x 2 ) ) ==> ( / ( + ?x 1 ) 2 )
( + (* ?x ?a) (* ?y ?b)) ==> ( * (+ (* ?x (/ ?a ?b)) ?y) ?b) if (&& (!= ?b 0) (== (% ?a ?b) 0))
(/ 0 ?x) ==> (0)
(/ ?a ?a) ==> 1 if (!= ?a 0)
(/ (* -1 ?a) ?b) ==> (/ ?a (* -1 ?b))
(/ ?a (* -1 ?b)) ==> (/ (* -1 ?a) ?b)
(* -1 (/ ?a ?b)) ==> (/ (* -1 ?a) ?b)
(/ (* -1 ?a) ?b) ==> (* -1 (/ ?a ?b))
( / ( * ?x ?a ) ?b ) ==> ( / ?x ( / ?b ?a ) ) if (&& (> ?a 0) (== (% ?b ?a) 0))
( / ( * ?x ?a ) ?b ) ==> ( * ?x ( / ?a ?b ) ) if (&& (> ?b 0) (== (% ?a ?b) 0))
( / ( + ( * ?x ?a ) ?y ) ?b ) ==> ( + ( * ?x ( / ?a ?b ) ) ( / ?y ?b ) ) if (&& (> ?b 0) (== (% ?a ?b) 0))
( / ( + ?x ?a ) ?b ) ==> ( + ( / ?x ?b ) ( / ?a ?b ) ) if (&& (> ?b 0) (== (% ?a ?b) 0))
(!= ?x ?y) ==> (! (== ?x ?y))
(max ?a ?b) ==> (* -1 (min (* -1 ?a) (* -1 ?b)))
(&& ?y ?x) ==> (&& ?x ?y)
(&& ?a (&& ?b ?c)) ==> (&& (&& ?a ?b) ?c)
(&& 1 ?x) ==> ?x
(&& ?x ?x) ==> ?x
(&& ?x (! ?x)) ==> 0
( && ( == ?x ?c0 ) ( == ?x ?c1 ) ) ==> 0 if (!= ?c1 ?c0)
( && ( != ?x ?c0 ) ( == ?x ?c1 ) ) ==> ( == ?x ?c1 ) if (!= ?c1 ?c0)
(&& (< ?x ?y) (< ?x ?z)) ==> (< ?x (min ?y ?z))
(< ?x (min ?y ?z)) ==> (&& (< ?x ?y) (< ?x ?z))
(&& (<= ?x ?y) (<= ?x ?z)) ==> (<= ?x (min ?y ?z))
(<= ?x (min ?y ?z)) ==> (&& (<= ?x ?y) (<= ?x ?z))
(&& (< ?y ?x) (< ?z ?x)) ==> (< (max ?y ?z) ?x)
(> ?x (max ?y ?z)) ==> (&& (< ?z ?x) (< ?y ?x))
(&& (<= ?y ?x) (<= ?z ?x)) ==> (<= (max ?y ?z) ?x)
(>= ?x (max ?y ?z)) ==> (&& (<= ?z ?x) (<= ?y ?x))
( && ( < ?c0 ?x ) ( < ?x ?c1 ) ) ==> 0 if (<= ?c1 (+ ?c0 1))
( && ( <= ?c0 ?x ) ( <= ?x ?c1 ) ) ==> 0 if (< ?c1 ?c0)
( && ( <= ?c0 ?x ) ( < ?x ?c1 ) ) ==> 0 if (<= ?c1 ?c0)
(&& ?a (|| ?b ?c)) ==> (|| (&& ?a ?b) (&& ?a ?c))
(|| ?a (&& ?b ?c)) ==> (&& (|| ?a ?b) (|| ?a ?c))
(|| ?x (&& ?x ?y)) ==> ?x
(- ?a ?b) ==> (+ ?a (* -1 ?b))
(* ?a ?b) ==> (* ?b ?a)
(* ?a (* ?b ?c)) ==> (* (* ?a ?b) ?c)
(* ?a 0) ==> 0
(* ?a 1) ==> ?a
(* (/ ?a ?b) ?b) ==> (- ?a (% ?a ?b))
(* (max ?a ?b) (min ?a ?b)) ==> (* ?a ?b)
(/ (* ?y ?x) ?x) ==> ?y
(<= ?x ?y) ==> (! (< ?y ?x))
(! (< ?y ?x)) ==> (<= ?x ?y)
(>= ?x ?y) ==> (! (< ?x ?y))
(! (== ?x ?y)) ==> (!= ?x ?y)
(! (! ?x)) ==> ?x
(> ?x ?z) ==> (< ?z ?x)
(< ?x ?y) ==> (< (* -1 ?y) (* -1 ?x))
(< ?a ?a) ==> 0
(< (+ ?x ?y) ?z) ==> (< ?x (- ?z ?y))
(< ?z (+ ?x ?y)) ==> (< (- ?z ?y) ?x)
(< (- ?a ?y) ?a ) ==> 1 if (> ?y 0)
(< 0 ?y ) ==> 1 if (> ?y 0)
(< ?y 0 ) ==> 1 if (< ?y 0)
( < ( min ?x ?y ) ?x ) ==> ( < ?y ?x )
( < ( min ?z ?y ) ( min ?x ?y ) ) ==> ( < ?z ( min ?x ?y ) )
( < ( max ?z ?y ) ( max ?x ?y ) ) ==> ( < ( max ?z ?y ) ?x )
( < ( min ?z ?y ) ( min ?x ( + ?y ?c0 ) ) ) ==> ( < ( min ?z ?y ) ?x ) if (> ?c0 0)
( < ( max ?z ( + ?y ?c0 ) ) ( max ?x ?y ) ) ==> ( < ( max ?z ( + ?y ?c0 ) ) ?x ) if (> ?c0 0)
( < ( min ?z ( + ?y ?c0 ) ) ( min ?x ?y ) ) ==> ( < ( min ?z ( + ?y ?c0 ) ) ?x ) if (< ?c0 0)
( < ( max ?z ?y ) ( max ?x ( + ?y ?c0 ) ) ) ==> ( < ( max ?z ?y ) ?x ) if (< ?c0 0)
( < ( min ?x ?y ) (+ ?x ?c0) ) ==> 1 if (> ?c0 0)
(< (max ?a ?c) (min ?a ?b)) ==> 0
(< (* ?x ?y) ?z) ==> (< ?x ( / (- ( + ?z ?y ) 1 ) ?y ) )) if (> ?y 0)
(< ?y (/ ?x ?z)) ==> ( < ( - ( * ( + ?y 1 ) ?z ) 1 ) ?x ) if (> ?z 0)
(< ?a (% ?x ?b)) ==> 1 if (<= ?a (- 0 (abs ?b)))
(< ?a (% ?x ?b)) ==> 0 if (>= ?a (abs ?b))
(min ?a ?b) ==> (min ?b ?a)
(min (min ?x ?y) ?z) ==> (min ?x (min ?y ?z))
(min ?x ?x) ==> ?x
(min (max ?x ?y) ?x) ==> ?x
(min (max ?x ?y) (max ?x ?z)) ==> (max (min ?y ?z) ?x)
(min (max (min ?x ?y) ?z) ?y) ==> (min (max ?x ?z) ?y)
(min (+ ?a ?b) ?c) ==> (+ (min ?b (- ?c ?a)) ?a)
(+ (min ?x ?y) ?z) ==> (min (+ ?x ?z) (+ ?y ?z))
(min ?x (+ ?x ?a)) ==> ?x if (> ?a 0)
(min ?x (+ ?x ?a)) ==> (+ ?x ?a) if (< ?a 0)
(* (min ?x ?y) ?z) ==> (min (* ?x ?z) (* ?y ?z)) if (> ?z 0)
(min (* ?x ?z) (* ?y ?z)) ==> (* (min ?x ?y) ?z) if (> ?z 0)
(* (min ?x ?y) ?z) ==> (max (* ?x ?z) (* ?y ?z)) if (< ?z 0)
(max (* ?x ?z) (* ?y ?z)) ==> (* (min ?x ?y) ?z) if (< ?z 0)
(/ (min ?x ?y) ?z) ==> (min (/ ?x ?z) (/ ?y ?z)) if (> ?z 0)
(min (/ ?x ?z) (/ ?y ?z)) ==> (/ (min ?x ?y) ?z) if (> ?z 0)
(/ (max ?x ?y) ?z) ==> (min (/ ?x ?z) (/ ?y ?z)) if (< ?z 0)
(min (/ ?x ?z) (/ ?y ?z)) ==> (/ (max ?x ?y) ?z) if (< ?z 0)
( min ( max ?x ?c0 ) ?c1 ) ==> ?c1 if (<= ?c1 ?c0)
( min ( * ( / ?x ?c0 ) ?c0 ) ?x ) ==> ( * ( / ?x ?c0 ) ?c0 ) if (> ?c0 0)
(min (% ?x ?c0) ?c1) ==> (% ?x ?c0) if (>= ?c1 (- (abs ?c0) 1))
(min (% ?x ?c0) ?c1) ==> ?c1 if (<= ?c1 (- 0 (abs (+ ?c0 1))))
( min ( max ?x ?c0 ) ?c1 ) ==> ( max ( min ?x ?c1 ) ?c0 ) if (<= ?c0 ?c1)
( max ( min ?x ?c1 ) ?c0 ) ==> ( min ( max ?x ?c0 ) ?c1 ) if (<= ?c0 ?c1)
( < ( min ?y ?c0 ) ?c1 ) ==> ( || ( < ?y ?c1 ) ( < ?c0 ?c1 ) )
( < ( max ?y ?c0 ) ?c1 ) ==> ( && ( < ?y ?c1 ) ( < ?c0 ?c1 ) )
( < ?c1 ( max ?y ?c0 ) ) ==> ( || ( < ?c1 ?y ) ( < ?c1 ?c0 ) )
( min ( * ?x ?a ) ?b ) ==> ( * ( min ?x ( / ?b ?a ) ) ?a ) if (&& (> ?a 0) (== (% ?b ?a) 0))
( min ( * ?x ?a ) ( * ?y ?b ) ) ==> ( * ( min ?x ( * ?y ( / ?b ?a ) ) ) ?a ) if (&& (> ?a 0) (== (% ?b ?a) 0))
( min ( * ?x ?a ) ?b ) ==> ( * ( max ?x ( / ?b ?a ) ) ?a ) if (&& (< ?a 0) (== (% ?b ?a) 0))
( min ( * ?x ?a ) ( * ?y ?b ) ) ==> ( * ( max ?x ( * ?y ( / ?b ?a ) ) ) ?a ) if (&& (< ?a 0) (== (% ?b ?a) 0))
(% 0 ?x) ==> 0
(% ?x ?x) ==> 0
(% ?x 1) ==> 0
(% ?x ?c1) ==> (% (+ ?x ?c1) ?c1) if (<= ?c1 (abs ?x))
(% ?x ?c1) ==> (% (- ?x ?c1) ?c1) if (<= ?c1 (abs ?x))
(% (* ?x -1) ?c) ==> (* -1 (% ?x ?c))
(* -1 (% ?x ?c)) ==> (% (* ?x -1) ?c)
(% (- ?x ?y) 2) ==> (% (+ ?x ?y) 2)
( % ( + ( * ?x ?c0 ) ?y ) ?c1 ) ==> ( % ?y ?c1 ) if (&& (!= ?c1 0) (== (% ?c0 ?c1) 0))
(% (* ?c0 ?x) ?c1) ==> 0 if (&& (!= ?c1 0) (== (% ?c0 ?c1) 0))
"#;

fn override_total_rules<L: SynthLanguage>(
    keep_total: &Ruleset<L>,
    keep_cond: &Ruleset<L>,
) -> Ruleset<L> {
    let mut result = Ruleset::default();
    result.extend(keep_total.partition(|r| r.cond.is_none()).0);
    result.extend(keep_cond.partition(|r| r.cond.is_some()).0);
    result
}

fn run_derivability_tests<L: SynthLanguage>(
    base: &Ruleset<L>,
    against: &Ruleset<L>,
    implications: &ImplicationSet<L>,
) -> DerivabilityResult<L> {
    let impl_rules = implications.to_egg_rewrites();

    let (can, cannot) = base.derive(
        ruler::DeriveType::LhsAndRhs,
        against,
        Limits::deriving(),
        Some(&impl_rules),
    );

    DerivabilityResult { can, cannot }
}

fn caviar_rules() -> Ruleset<Pred> {
    let rules = CAVIAR_RULES;
    let mut ruleset = Ruleset::default();
    for rule in rules.trim().lines() {
        match Rule::from_string(rule) {
            Ok((rule, None)) => {
                if !rule.is_valid() {
                    println!("skipping {rule} because it is not valid");
                } else {
                    ruleset.add(rule);
                }
            }
            // This error can come from the inclusion of backwards rules:
            // the Caviar ruleset shouldn't have them.
            _ => panic!("Unable to parse single rule: {}", rule),
        }
    }
    ruleset
}

// The naive O(n^2) algorithm to build implications.
// Good for what we'll expect to see in the Caviar
// eval; bad for large sets of assumptions generated
// bottom-up.
fn pairwise_implication_building<L: SynthLanguage>(
    assumptions: &[Assumption<L>],
) -> ImplicationSet<L> {
    let mut implications = ImplicationSet::default();
    for a1 in assumptions {
        for a2 in assumptions {
            let name = format!("{a1} -> {a2}");
            let implication = Implication::new(name.into(), a1.clone(), a2.clone());
            if let Ok(implication) = implication {
                if !implications.contains(&implication) && implication.is_valid() {
                    implications.add(implication);
                }
            }
        }
    }
    implications
}

// Given a ruleset, can Chompy come up with each rule?
// Explodes if rules contains non-conditional rules.
fn can_synthesize_all<L: SynthLanguage>(rules: Ruleset<L>) -> (Ruleset<L>, Ruleset<L>) {
    let mut can = Ruleset::default();
    let mut cannot = Ruleset::default();
    for rule in rules.iter() {
        // we do this weird dummy rulest thing because
        // we need to make sure that the candidates that Chompy spits out
        // are equivalent to the rules in the ruleset under renaming.
        // that is, if the rule is `(f ?x) => (f ?y)`, we want to make
        // sure we're looking for `(f ?a) => (f ?b)`, because that's what
        // Chompy will spit out (if it finds it).
        let mut dummy_ruleset: Ruleset<L> = Ruleset::default();
        let lhs = L::instantiate(&rule.lhs);
        let rhs = L::instantiate(&rule.rhs);
        let cond = L::instantiate(&rule.cond.clone().unwrap().chop_assumption());

        dummy_ruleset.add_cond_from_recexprs(&lhs, &rhs, &cond, 0);

        // it might have accepted the backwards version of the rule, i guess.
        assert!(dummy_ruleset.len() <= 2);
        let desired_rule = dummy_ruleset.iter().take(1).next().unwrap();

        let workload = Workload::new(&[lhs.to_string(), rhs.to_string()]);

        // we append the term workload here because the condition workload
        // needs to have the same environment to evaluate cvecs under as the parent,
        // which means their set of variables must match.
        let cond_workload = Workload::new(&[cond.to_string()]).append(workload.clone());

        let predicate_map = build_pvec_to_patterns(cond_workload);

        let candidates = Ruleset::conditional_cvec_match(
            &workload.to_egraph(),
            &Ruleset::default(),
            &predicate_map,
            &ImplicationSet::default(),
        );

        println!("candidates: (tried to synthesize {rule})");
        for candidate in candidates.iter() {
            println!("  {candidate}");
        }

        let can_derive = match &desired_rule.cond {
            Some(_) => candidates.can_derive_cond(
                ruler::DeriveType::LhsAndRhs,
                &desired_rule,
                Limits::deriving(),
                &vec![],
            ),
            None => candidates.can_derive(
                ruler::DeriveType::LhsAndRhs,
                &desired_rule,
                Limits::deriving(),
            ),
        };

        if can_derive {
            can.add(rule.clone());
        } else {
            cannot.add(rule.clone());
        }
    }

    (can, cannot)
}

#[cfg(test)]
pub mod halide_derive_tests {
    use std::path::Path;

    use egg::{EGraph, RecExpr, Runner};
    use ruler::{
<<<<<<< HEAD
        conditions::{self, generate::compress, implication_set::run_implication_workload},
        enumo::{Filter, Metric},
        halide::og_recipe,
        recipe_utils::{base_lang, iter_metric, recursive_rules_cond, run_workload, Lang},
        time_fn_call, SynthAnalysis,
=======
        conditions::{generate::compress, implication_set::run_implication_workload},
        enumo::{ChompyState, Filter, Metric},
        halide::og_recipe,
        recipe_utils::{base_lang, iter_metric, recursive_rules_cond, run_workload, run_workload_internal_llm, Lang},
        SynthAnalysis,
>>>>>>> 202b6b74
    };

    use super::*;

<<<<<<< HEAD
    #[test]
    fn mul_div_derive_big_wkld() {
        // let rules = include_str!("big-rules.txt");
    }

    #[test]
    fn mul_div_workload() {
        let start_time = std::time::Instant::now();
        if std::env::var("RUN_ME").is_err() {
            return;
        }

        let wkld = conditions::generate::get_condition_workload();

        let cond_workload = Workload::new(&[
            "(< 0 b)",
            "(< 0 a)",
            "(&& (< 0 b) (== (% a b) 0))",
            "(&& (< 0 a) (== (% a b) 0))",
            "(== c c)",
        ]);

        let mut base_implications = ImplicationSet::default();

        // and the "and" rules here.
        let and_implies_left: Implication<Pred> = Implication::new(
            "and_implies_left".into(),
            Assumption::new("(&& ?a ?b)".to_string()).unwrap(),
            Assumption::new_unsafe("?a".to_string()).unwrap(),
        )
        .unwrap();

        let and_implies_right: Implication<Pred> = Implication::new(
            "and_implies_right".into(),
            Assumption::new("(&& ?a ?b)".to_string()).unwrap(),
            Assumption::new_unsafe("?b".to_string()).unwrap(),
        )
        .unwrap();

        base_implications.add(and_implies_left);
        base_implications.add(and_implies_right);

        let other_implications = time_fn_call!(
            "find_base_implications",
            run_implication_workload(
                &wkld,
                &["a".to_string(), "b".to_string(), "c".to_string()],
                &base_implications,
                &Default::default()
            )
        );

        base_implications.add_all(other_implications);

        println!("# base implications: {}", base_implications.len());

        for i in base_implications.iter() {
            println!("implication: {}", i.name());
        }

        // let mut implications = run_implication_workload(
        //     &cond_workload,
        //     &["a".to_string(), "b".to_string(), "c".to_string()],
        //     &Default::default(),
        //     &Default::default(),
        // );

        // let and_implies_left: Implication<Pred> = Implication::new(
        //     "and_implies_left".into(),
        //     Assumption::new("(&& ?a ?b)".to_string()).unwrap(),
        //     Assumption::new_unsafe("?a".to_string()).unwrap(),
        // )
        // .unwrap();

        // let and_implies_right: Implication<Pred> = Implication::new(
        //     "and_implies_right".into(),
        //     Assumption::new("(&& ?a ?b)".to_string()).unwrap(),
        //     Assumption::new_unsafe("?b".to_string()).unwrap(),
        // )
        // .unwrap();

        // implications.add(and_implies_left);
        // implications.add(and_implies_right);

        let mut all_rules: Ruleset<Pred> = Ruleset::default();

        // all_rules.add(Rule::from_string("(< ?a ?b) ==> (> ?b ?a)").unwrap().0);

        let rules = recursive_rules_cond(
            Metric::Atoms,
            7,
            Lang::new(&[], &["a", "b", "c"], &[&[], &["*", "/", "min", "max"]]),
            Ruleset::default(),
            base_implications.clone(),
            cond_workload,
        );

        all_rules.extend(rules);

        let mut should_derive: Ruleset<Pred> = Default::default();
        for line in r#"
(/ (* ?x ?a) ?b) ==> (/ ?x (/ ?b ?a)) if (&& (> ?a 0) (== (% ?b ?a) 0))
(/ (* ?x ?a) ?b) ==> (* ?x (/ ?a ?b)) if (&& (> ?b 0) (== (% ?a ?b) 0))
(min (* ?x ?a) ?b) ==> (* (min ?x (/ ?b ?a)) ?a) if (&& (> ?a 0) (== (% ?b ?a) 0))
(min (* ?x ?a) (* ?y ?b)) ==> (* (min ?x (* ?y (/ ?b ?a))) ?a) if (&& (> ?a 0) (== (% ?b ?a) 0))
(min (* ?x ?a) ?b) ==> (* (max ?x (/ ?b ?a)) ?a) if (&& (< ?a 0) (== (% ?b ?a) 0))
(min (* ?x ?a) (* ?y ?b)) ==> (* (max ?x (* ?y (/ ?b ?a))) ?a) if (&& (< ?a 0) (== (% ?b ?a) 0))
"#
        .lines()
        {
            if line.trim().is_empty() {
                continue;
            }
            let rule = Rule::from_string(line.trim())
                .expect("Failed to parse rule")
                .0;
            assert!(rule.is_valid());
            assert!(
                all_rules.can_derive_cond(
                    ruler::DeriveType::LhsAndRhs,
                    &rule,
                    Limits::deriving(),
                    &base_implications.to_egg_rewrites(),
                ),
                "Rule should be derivable: {}",
                rule
            );

            println!("Oh... i can derive this rule: {}", rule);

            let l_expr = Pred::instantiate(&rule.lhs);
            let r_expr = Pred::instantiate(&rule.rhs);
            let c_expr = Pred::instantiate(&rule.cond.clone().unwrap().chop_assumption());

            let mut egraph: EGraph<Pred, SynthAnalysis> =
                EGraph::default().with_explanations_enabled();
            let l_id = egraph.add_expr(&l_expr);
            let r_id = egraph.add_expr(&r_expr);

            let c_assumption = Assumption::new(c_expr.to_string()).unwrap();
            c_assumption.insert_into_egraph(&mut egraph);

            // 0. run the implications.
            let mut runner: Runner<Pred, SynthAnalysis> = Runner::default()
                .with_explanations_enabled()
                .with_egraph(egraph.clone())
                .run(base_implications.to_egg_rewrites().iter());

            let egraph = runner.egraph;

            // 1. run the rules.
            let mut runner: Runner<Pred, SynthAnalysis> = Runner::default()
                .with_explanations_enabled()
                .with_egraph(egraph)
                .run(all_rules.iter().map(|r| &r.rewrite));

            let mut proof = runner.explain_equivalence(&l_expr, &r_expr);

            println!("Here is the proof for why the rule is derivable:");
            println!("{}", proof.get_flat_string());
        }
=======
    // TODO: fix mii
    const USE_LLM: bool = false;

    #[tokio::test]
    async fn op_min_max_workload_with_llm() {
let start_time = std::time::Instant::now();
        if std::env::var("RUN_ME").is_err() {
            println!("Not running op_min_max_workload_with_llm test because RUN_ME is not set.");
            return;
        }

        // this workload will consist of well-typed lt comparisons, where the child
        // expressions consist of variables, `+`, and `min` (of up to size 5).
        let int_workload = iter_metric(base_lang(2), "EXPR", Metric::Atoms, 5)
            .filter(Filter::And(vec![
                Filter::Excludes("VAL".parse().unwrap()),
                Filter::Excludes("OP1".parse().unwrap()),
            ]))
            .plug("OP2", &Workload::new(&["min", "+"]))
            .plug("VAR", &Workload::new(&["a", "b", "c", "d"]));

        let lt_workload = Workload::new(&["(OP V V)"])
            .plug("OP", &Workload::new(&["<"]))
            .plug("V", &int_workload)
            .filter(Filter::Canon(vec![
                "a".to_string(),
                "b".to_string(),
                "c".to_string(),
                "d".to_string(),
            ]));

        let cond_workload = Workload::new(&["(OP2 V 0)"])
            .plug("OP2", &Workload::new(&["<"]))
            .plug(
                "V",
                &Workload::new(&["(< a 0)", "(== b b)", "(== c c)", "(== d d)"]),
            );

        // These are rules which will help compress the workload so we can mimic
        // focus on "realistic" candidate spaces for large grammars.
        let mut prior: Ruleset<Pred> = Ruleset::default();

        let prior_str = r#"(min ?a ?a) <=> ?a
(max ?a ?a) <=> (min ?a ?a)
(min ?b ?a) <=> (min ?a ?b)
(max ?b ?a) <=> (max ?a ?b)
(min ?b ?a) ==> ?a if (< ?a ?b)
(max ?b ?a) ==> ?b if (< ?a ?b)
(min ?b (max ?b ?a)) ==> ?b
(max ?a (min ?b ?a)) ==> ?a
(min ?c (min ?b ?a)) <=> (min ?a (min ?b ?c))
(min ?b (min ?b ?a)) <=> (min ?a (min ?b ?a))
(min ?a (max ?b ?a)) <=> (max ?a (min ?b ?a))
(max ?c (max ?b ?a)) <=> (max ?b (max ?c ?a))
(max ?c (min ?b ?a)) ==> (min ?a (max ?c ?b)) if  (< ?c ?a)
(max (min ?a ?c) (min ?b ?c)) <=> (min ?c (max ?b ?a))
(max ?b (min ?c (max ?b ?a))) <=> (max ?b (min ?a ?c))
(min ?a (max ?c (min ?b ?a))) <=> (max (min ?c ?a) (min ?b ?a))
(min (max ?b ?c) (max ?b ?a)) <=> (max ?b (min ?a (max ?b ?c)))
(max ?b (min ?c (max ?b ?a))) <=> (max ?b (min ?a (max ?b ?c)))
(+ ?a 0) <=> ?a
(+ ?a ?b) <=> (+ ?b ?a)
(< ?a ?b) ==> 1 if (< ?a ?b)
(< ?a ?b) ==> 0 if (< ?b ?a)"#;

        for line in prior_str.lines() {
            let rule: Rule<Pred> = Rule::from_string(line).unwrap().0;
            assert!(rule.is_valid(), "Rule is not valid: {}", rule);
            prior.add(rule);
        }

        let mut state: ChompyState<Pred> = ChompyState::new(
            lt_workload.clone(),
            prior.clone(),
            cond_workload.clone(),
            // we don't need any implications for this test; notice how
            // all the conditions are just `(< ?a ?b)`.
            ImplicationSet::default(),
        );

        let rules = run_workload_internal_llm(
            &mut state,
            Limits::synthesis(),
            Limits::minimize(),
            true,
            true,
            true,
        ).await;

        // (< (min ?z (+ ?y ?c0)) (min ?x ?y)) ==> (< (min ?z (+ ?y ?c0)) ?x) if (< ?c0 0)
        let mut egraph: EGraph<Pred, SynthAnalysis> = EGraph::default().with_explanations_enabled();
        let l_expr: RecExpr<Pred> = "(< (min z (+ y c0)) (min x y))".parse().unwrap();
        let r_expr: RecExpr<Pred> = "(< (min z (+ y c0)) x)".parse().unwrap();
        let l_id = egraph.add_expr(&l_expr);
        let r_id = egraph.add_expr(&r_expr);
        egraph.add_expr(&"(assume (< c0 0))".parse().unwrap());

        let runner: Runner<Pred, SynthAnalysis> = egg::Runner::new(SynthAnalysis::default())
            .with_egraph(egraph.clone())
            .with_explanations_enabled()
            .with_node_limit(100000)
            .run(rules.iter().map(|r| &r.rewrite));

        let mut out_egraph = runner.egraph;

        let end_time = std::time::Instant::now();
        println!("Time taken: {:?}", end_time - start_time);

        if out_egraph.find(l_id) == out_egraph.find(r_id) {
            println!("The rule was derived: (< (min z (+ y c0)) (min x y)) ==> (< (min z (+ y c0)) x) if (< c0 0)");
            println!("Here's the proof:");
            let proof = out_egraph.explain_equivalence(&l_expr, &r_expr);
            println!("\n{}", proof);
        } else {
            println!("The rule was NOT derived.");
        }

>>>>>>> 202b6b74
    }

    /// This takes a long time if we don't adjust the Limits and the Scheduler.
    #[test]
    fn op_min_max_workload() {
        let start_time = std::time::Instant::now();
        if std::env::var("RUN_ME").is_err() {
            return;
        }

        // this workload will consist of well-typed lt comparisons, where the child
        // expressions consist of variables, `+`, and `min` (of up to size 5).
        let int_workload = iter_metric(base_lang(2), "EXPR", Metric::Atoms, 5)
            .filter(Filter::And(vec![
                Filter::Excludes("VAL".parse().unwrap()),
                Filter::Excludes("OP1".parse().unwrap()),
            ]))
            .plug("OP2", &Workload::new(&["min", "+"]))
            .plug("VAR", &Workload::new(&["a", "b", "c", "d"]));

        let lt_workload = Workload::new(&["(OP V V)", "0", "1"])
            .plug("OP", &Workload::new(&["<"]))
            .plug("V", &int_workload)
            .filter(Filter::Canon(vec![
                "a".to_string(),
                "b".to_string(),
                "c".to_string(),
                "d".to_string(),
            ]));

        let cond_workload = Workload::new(&["(OP2 V 0)"])
            .plug("OP2", &Workload::new(&["<"]))
            .plug(
                "V",
                &Workload::new(&["(< a 0)", "(< b 0)", "(< 0 c)", "(< d 0)", "(< 0 d)"]),
            );

        // These are rules which will help compress the workload so we can mimic
        // focus on "realistic" candidate spaces for large grammars.
        let mut prior: Ruleset<Pred> = Ruleset::default();

        let prior_str = r#"(min ?a ?a) <=> ?a
(max ?a ?a) <=> (min ?a ?a)
(min ?b ?a) <=> (min ?a ?b)
(max ?b ?a) <=> (max ?a ?b)
(min ?b ?a) ==> ?a if (< ?a ?b)
(max ?b ?a) ==> ?b if (< ?a ?b)
(min ?b (max ?b ?a)) ==> ?b
(max ?a (min ?b ?a)) ==> ?a
(min ?c (min ?b ?a)) <=> (min ?a (min ?b ?c))
(min ?b (min ?b ?a)) <=> (min ?a (min ?b ?a))
(min ?a (max ?b ?a)) <=> (max ?a (min ?b ?a))
(max ?c (max ?b ?a)) <=> (max ?b (max ?c ?a))
(max ?c (min ?b ?a)) ==> (min ?a (max ?c ?b)) if  (< ?c ?a)
(max (min ?a ?c) (min ?b ?c)) <=> (min ?c (max ?b ?a))
(max ?b (min ?c (max ?b ?a))) <=> (max ?b (min ?a ?c))
(min ?a (max ?c (min ?b ?a))) <=> (max (min ?c ?a) (min ?b ?a))
(min (max ?b ?c) (max ?b ?a)) <=> (max ?b (min ?a (max ?b ?c)))
(max ?b (min ?c (max ?b ?a))) <=> (max ?b (min ?a (max ?b ?c)))
(+ ?a 0) <=> ?a
(+ ?a ?b) <=> (+ ?b ?a)
(< ?a ?b) ==> 1 if (< ?a ?b)
(< ?a ?b) ==> 0 if (< ?b ?a)"#;

        for line in prior_str.lines() {
            let rule: Rule<Pred> = Rule::from_string(line).unwrap().0;
            assert!(rule.is_valid(), "Rule is not valid: {}", rule);
            prior.add(rule);
        }

        let mut should_derive: Ruleset<Pred> = Default::default();
        should_derive.add(
            Rule::from_string(
                "(< (min ?z (+ ?y ?c0)) (min ?x ?y)) ==> (< (min ?z (+ ?y ?c0)) ?x) if (< ?c0 0)",
            )
            .unwrap()
            .0,
        );

        // I rewrote the condition. On the sheet, it's `(> ?c0 0)`, but this workload doesn't
        // know what greater than is.
        // In the real Chompy runs, the condition above should get rewritten as
        // `(< ?c0 0)`, in which case the same rules above should be able to
        // derive the rule.
        should_derive.add(
            Rule::from_string("(< (min ?x ?y) (+ ?x ?c0)) ==> 1 if (< 0 ?c0)")
                .unwrap()
                .0,
        );

        should_derive.add(
            Rule::from_string(
                "(< (min ?a ?b) (min ?c (+ ?b ?d))) ==> (< (min ?a ?b) ?c) if (< 0 ?d)",
            )
            .unwrap()
            .0,
        );

        for rule in should_derive.iter() {
            assert!(rule.is_valid(), "Rule is not valid: {}", rule);
        }

        let rules = run_workload(
            lt_workload.clone(),
            Some(cond_workload.clone()),
            prior.clone(),
            // we don't need any implications for this test; notice how
            // all the conditions are just `(< ?a ?b)`.
            ImplicationSet::default(),
            Limits::synthesis(),
            Limits::minimize(),
            true,
            false,
        );

<<<<<<< HEAD
        // NOTE : doing this manual derivation scheme for now because I don't have total
        //        faith that the unsound merge problem has gone away; I want to
        //        look at the proofs.
        for rule in should_derive.iter() {
            let mut egraph: EGraph<Pred, SynthAnalysis> =
                EGraph::default().with_explanations_enabled();
            let l_expr = Pred::instantiate(&rule.lhs);
            let r_expr = Pred::instantiate(&rule.rhs);
            let cond_expr = Pred::instantiate(&rule.cond.clone().unwrap().chop_assumption());
            let l_id = egraph.add_expr(&l_expr);
            let r_id = egraph.add_expr(&r_expr);
            egraph.add_expr(
                &format!("({} {})", Pred::assumption_label(), cond_expr)
                    .parse()
                    .unwrap(),
            );

            let runner: Runner<Pred, SynthAnalysis> = egg::Runner::new(SynthAnalysis::default())
                .with_egraph(egraph.clone())
                .with_explanations_enabled()
                .with_node_limit(100000)
                .run(rules.iter().map(|r| &r.rewrite));

            let mut out_egraph = runner.egraph;

            let end_time = std::time::Instant::now();
            println!("Time taken: {:?}", end_time - start_time);

            if out_egraph.find(l_id) == out_egraph.find(r_id) {
                println!("Derived the rule!");
                println!("Here's the proof:");
                let proof = out_egraph.explain_equivalence(&l_expr, &r_expr);
                println!("\n{}", proof);
            } else {
                panic!("The rule was NOT derived.");
            }
=======
        // (< (min ?z (+ ?y ?c0)) (min ?x ?y)) ==> (< (min ?z (+ ?y ?c0)) ?x) if (< ?c0 0)
        let mut egraph: EGraph<Pred, SynthAnalysis> = EGraph::default().with_explanations_enabled();
        let l_expr: RecExpr<Pred> = "(< (min z (+ y c0)) (min x y))".parse().unwrap();
        let r_expr: RecExpr<Pred> = "(< (min z (+ y c0)) x)".parse().unwrap();
        let l_id = egraph.add_expr(&l_expr);
        let r_id = egraph.add_expr(&r_expr);
        egraph.add_expr(&"(assume (< c0 0))".parse().unwrap());

        let runner: Runner<Pred, SynthAnalysis> = egg::Runner::new(SynthAnalysis::default())
            .with_egraph(egraph.clone())
            .with_explanations_enabled()
            .with_node_limit(100000)
            .run(rules.iter().map(|r| &r.rewrite));

        let mut out_egraph = runner.egraph;

        let end_time = std::time::Instant::now();
        println!("Time taken: {:?}", end_time - start_time);

        if out_egraph.find(l_id) == out_egraph.find(r_id) {
            println!("The rule was derived: (< (min z (+ y c0)) (min x y)) ==> (< (min z (+ y c0)) x) if (< c0 0)");
            println!("Here's the proof:");
            let mut proof = out_egraph.explain_equivalence(&l_expr, &r_expr);
            println!("\n{}", proof.get_flat_string());
        } else {
            println!("The rule was NOT derived.");
>>>>>>> 202b6b74
        }
    }

    #[test]
    // A simple derivability test. How many Caviar rules can Chompy's rulesets derive?
    fn chompy_vs_caviar() {
        // Don't run this test as part of the "unit tests" thing in CI.
        if std::env::var("SKIP_RECIPES").is_ok() {
            return;
        }

        // root directory: "out/derive.json"
        let binding = std::env::var("OUT_DIR").expect("OUT_DIR environment variable not set")
            + "/derive.json";
        let out_path: &Path = Path::new(&binding);
        let chompy_rules = og_recipe();
        let caviar_rules = caviar_rules();

        let all_conditions: Vec<_> = caviar_rules
            .iter()
            .chain(chompy_rules.iter())
            .filter_map(|r| {
                r.cond.as_ref().and_then(|c| {
                    Assumption::new(
                        Pred::generalize(
                            &Pred::instantiate(&c.chop_assumption()),
                            &mut Default::default(),
                        )
                        .to_string(),
                    )
                    .ok()
                })
            })
            .collect();

        let implication_rules: ImplicationSet<Pred> =
            pairwise_implication_building(&all_conditions);

        // see how many caviar rules we can derive, given the same
        // total caviar rules.
        let forward_result =
            run_derivability_tests(&chompy_rules, &caviar_rules, &implication_rules);
        let backward_result =
            run_derivability_tests(&caviar_rules, &chompy_rules, &implication_rules);

        let to_json = |result: DerivabilityResult<Pred>| {
            serde_json::json!({
                "can": result.can.iter().map(|r| r.to_string()).collect::<Vec<_>>(),
                "cannot": result.cannot.iter().map(|r| r.to_string()).collect::<Vec<_>>(),
            })
        };

        let to_write = serde_json::json!({
            "forwards": to_json(forward_result),
            "backwards": to_json(backward_result),
        });
        std::fs::write(out_path, to_write.to_string())
            .expect("Failed to write derivability results to file");
    }

    // A test to see if we can correctly choose all Caviar handwritten rules
    // as candidates.
    #[test]
    fn synthesize_all_caviar_as_candidates() {
        // Don't run this test as part of the "unit tests" thing in CI.
        if std::env::var("SKIP_RECIPES").is_ok() {
            return;
        }

        let caviar_conditional_rules = caviar_rules().partition(|r| r.cond.is_some()).0;
        let (_, cannot) = can_synthesize_all(caviar_conditional_rules.clone());
        assert!(
            cannot.is_empty(),
            "Chompy couldn't synthesize these rules: {:?}",
            cannot
        );
    }

    #[test]
    // This test makes sure that Chompy's derivability (minimization)
    // algorithm is robust enough to not synthesize both of these rules
    // (it needs to just pick one):
    // // (min ?a ?b) ==> ?a if (<= ?a ?b)
    // // (min ?a ?b) ==> ?b if (<= ?b ?a)
    // // (min ?b ?a) ==> ?b if (<= ?b ?a)
    // // (min ?b ?a) ==> ?a if (<= ?a ?b)
    fn chompy_shouldnt_make_these() {
        if std::env::var("SKIP_RECIPES").is_ok() {
            return;
        }

        let cond_workload = Workload::new(&["(OP V V)"])
            .plug("OP", &Workload::new(&["<", "<="]))
            .plug("V", &Workload::new(&["a", "b", "c", "0"]));

        let rules = run_workload(
            cond_workload.clone(),
            None,
            Ruleset::default(),
            ImplicationSet::default(),
            Limits::synthesis(),
            Limits::minimize(),
            true,
            USE_LLM,
        );

        let cond_workload = compress(&cond_workload, rules.clone());

        let implications = run_implication_workload(
            &cond_workload,
            &["a".to_string(), "b".to_string(), "c".to_string()],
            &Default::default(),
            &rules,
        );

        let min_max_rules: Ruleset<Pred> = recursive_rules_cond(
            Metric::Atoms,
            3,
            Lang::new(&[], &["a", "b", "c"], &[&[], &["min", "max"]]),
            rules.clone(),
            implications.clone(),
            cond_workload.clone(),
            USE_LLM,
        );

        println!("min_max_rules: {}", min_max_rules.len());
        for r in min_max_rules.iter() {
            println!("  {r}");
        }

        let mut against: Ruleset<Pred> = Ruleset::default();
        against.add(
            Rule::from_string("(min ?a ?b) ==> ?a if (<= ?a ?b)")
                .unwrap()
                .0,
        );

        against.add(
            Rule::from_string("(min ?a ?b) ==> ?b if (<= ?b ?a)")
                .unwrap()
                .0,
        );

        against.add(
            Rule::from_string("(min ?b ?a) ==> ?b if (<= ?b ?a)")
                .unwrap()
                .0,
        );

        against.add(
            Rule::from_string("(min ?b ?a) ==> ?a if (<= ?a ?b)")
                .unwrap()
                .0,
        );

        let mut matches = 0;
        for r in against.iter() {
            assert!(min_max_rules.can_derive_cond(
                ruler::DeriveType::LhsAndRhs,
                r,
                Limits::deriving(),
                &implications.to_egg_rewrites(),
            ));
            if min_max_rules.contains(r) {
                matches += 1;
            }
        }

        assert_eq!(matches, 1);
    }

    // A sanity test.
    // If we can't synthesize these rules, or synthesize rules that derive
    // them, something terrible has happened.
    #[test]
    fn chompy_cant_forget_these() {
        if std::env::var("SKIP_RECIPES").is_ok() {
            return;
        }
        let mut all_rules: Ruleset<Pred> = Ruleset::default();
        let mut expected: Ruleset<Pred> = Default::default();
        for line in r#"(* (min ?x ?y) ?z) ==> (min (* ?x ?z) (* ?y ?z)) if (> ?z 0)
(min (* ?x ?z) (* ?y ?z)) ==> (* (min ?x ?y) ?z) if (> ?z 0)
(* (min ?x ?y) ?z) ==> (max (* ?x ?z) (* ?y ?z)) if (< ?z 0)
(max (* ?x ?z) (* ?y ?z)) ==> (* (min ?x ?y) ?z) if (< ?z 0)
(min ?a ?b) ==> ?a if (<= ?a ?b)
(max ?a ?b) ==> ?a if (<= ?b ?a)
(min ?a (+ ?a ?b)) ==> ?a if (<= 0 ?b)
(min ?a (+ ?a ?b)) ==> (+ ?a ?b) if (<= ?b 0)
(max ?a (+ ?a ?b)) ==> ?a if (<= ?b 0)
(max ?a (+ ?a ?b)) ==> (+ ?a ?b) if (<= 0 ?b)"#
            .lines()
        {
            let rule: Rule<Pred> = Rule::from_string(line).unwrap().0;
            assert!(rule.is_valid());
            expected.add(rule);
        }

        let cond_wkld = &Workload::new(&["(OP2 V V)"])
            .plug("OP2", &Workload::new(&["<", "<=", ">", ">="]))
            .plug("V", &Workload::new(&["a", "b", "c", "0"]));

        let cond_rules: Ruleset<Pred> = run_workload(
            cond_wkld.clone(),
            None,
            Ruleset::default(),
            ImplicationSet::default(),
            Limits::synthesis(),
            Limits::minimize(),
            true,
            USE_LLM,
        );

        all_rules.extend(cond_rules.clone());

        let cond_wkld = compress(cond_wkld, cond_rules.clone());

        println!("compressed");
        for c in cond_wkld.clone().force() {
            println!("c: {c}");
        }

        let implications = run_implication_workload(
            &cond_wkld,
            &["a".to_string(), "b".to_string(), "c".to_string()],
            &Default::default(),
            &cond_rules,
        );

        for i in implications.iter() {
            println!("i: {}", i.name());
        }

        let min_max_add_rules = recursive_rules_cond(
            Metric::Atoms,
            5,
            Lang::new(&[], &["a", "b", "c"], &[&[], &["min", "max", "+"]]),
            all_rules.clone(),
            implications.clone(),
            cond_wkld.clone(),
            USE_LLM,
        );

        all_rules.extend(min_max_add_rules);

        let min_max_sub_rules = recursive_rules_cond(
            Metric::Atoms,
            5,
            Lang::new(&[], &["a", "b", "c"], &[&[], &["min", "max", "-"]]),
            all_rules.clone(),
            implications.clone(),
            cond_wkld.clone(),
            USE_LLM,
        );

        all_rules.extend(min_max_sub_rules);

        let min_max_mul_rules = recursive_rules_cond(
            Metric::Atoms,
            7,
            Lang::new(&[], &["a", "b", "c"], &[&[], &["min", "max", "*"]]),
            all_rules.clone(),
            implications.clone(),
            cond_wkld.clone(),
            USE_LLM,
        );

        all_rules.extend(min_max_mul_rules);

        for r in expected.iter() {
            assert!(
                all_rules.can_derive_cond(
                    ruler::DeriveType::LhsAndRhs,
                    r,
                    Limits::deriving(),
                    &implications.to_egg_rewrites(),
                ),
                "couldn't derive rule: {}",
                r
            );
        }
    }
}<|MERGE_RESOLUTION|>--- conflicted
+++ resolved
@@ -291,24 +291,15 @@
 
     use egg::{EGraph, RecExpr, Runner};
     use ruler::{
-<<<<<<< HEAD
-        conditions::{self, generate::compress, implication_set::run_implication_workload},
-        enumo::{Filter, Metric},
-        halide::og_recipe,
-        recipe_utils::{base_lang, iter_metric, recursive_rules_cond, run_workload, Lang},
-        time_fn_call, SynthAnalysis,
-=======
         conditions::{generate::compress, implication_set::run_implication_workload},
         enumo::{ChompyState, Filter, Metric},
         halide::og_recipe,
         recipe_utils::{base_lang, iter_metric, recursive_rules_cond, run_workload, run_workload_internal_llm, Lang},
         SynthAnalysis,
->>>>>>> 202b6b74
     };
 
     use super::*;
 
-<<<<<<< HEAD
     #[test]
     fn mul_div_derive_big_wkld() {
         // let rules = include_str!("big-rules.txt");
@@ -470,7 +461,7 @@
             println!("Here is the proof for why the rule is derivable:");
             println!("{}", proof.get_flat_string());
         }
-=======
+
     // TODO: fix mii
     const USE_LLM: bool = false;
 
@@ -588,7 +579,6 @@
             println!("The rule was NOT derived.");
         }
 
->>>>>>> 202b6b74
     }
 
     /// This takes a long time if we don't adjust the Limits and the Scheduler.
@@ -702,9 +692,9 @@
             Limits::minimize(),
             true,
             false,
-        );
-
-<<<<<<< HEAD
+            false
+        );
+
         // NOTE : doing this manual derivation scheme for now because I don't have total
         //        faith that the unsound merge problem has gone away; I want to
         //        look at the proofs.
@@ -741,34 +731,6 @@
             } else {
                 panic!("The rule was NOT derived.");
             }
-=======
-        // (< (min ?z (+ ?y ?c0)) (min ?x ?y)) ==> (< (min ?z (+ ?y ?c0)) ?x) if (< ?c0 0)
-        let mut egraph: EGraph<Pred, SynthAnalysis> = EGraph::default().with_explanations_enabled();
-        let l_expr: RecExpr<Pred> = "(< (min z (+ y c0)) (min x y))".parse().unwrap();
-        let r_expr: RecExpr<Pred> = "(< (min z (+ y c0)) x)".parse().unwrap();
-        let l_id = egraph.add_expr(&l_expr);
-        let r_id = egraph.add_expr(&r_expr);
-        egraph.add_expr(&"(assume (< c0 0))".parse().unwrap());
-
-        let runner: Runner<Pred, SynthAnalysis> = egg::Runner::new(SynthAnalysis::default())
-            .with_egraph(egraph.clone())
-            .with_explanations_enabled()
-            .with_node_limit(100000)
-            .run(rules.iter().map(|r| &r.rewrite));
-
-        let mut out_egraph = runner.egraph;
-
-        let end_time = std::time::Instant::now();
-        println!("Time taken: {:?}", end_time - start_time);
-
-        if out_egraph.find(l_id) == out_egraph.find(r_id) {
-            println!("The rule was derived: (< (min z (+ y c0)) (min x y)) ==> (< (min z (+ y c0)) x) if (< c0 0)");
-            println!("Here's the proof:");
-            let mut proof = out_egraph.explain_equivalence(&l_expr, &r_expr);
-            println!("\n{}", proof.get_flat_string());
-        } else {
-            println!("The rule was NOT derived.");
->>>>>>> 202b6b74
         }
     }
 
