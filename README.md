# Conditional Rewrite Rule Synthesis Using E-Graphs and LLMs

This is the artifact for our paper "Conditional Rewrite Rule Synthesis Using E-Graphs and LLMs".
In our paper, we discuss an extension to theory explorers that allow for (1) conditional
rule synthesis, and (2) LLM-guided theory exploration.

- Available: The artifact is available on Zenodo.
- Functional: Below we provide instructions for setting up the artifact. Then, we list the claims
  in the paper and provide instructions for how to recreate each claim.
- Reusable: Finally, we provide instructions for extending Chompy. These instructions describe
  how to set up Enumo on a different machine, modify the code, and extend it to
  find rewrites for new domains.
  

## Overview

This artifact allows for the reconstruction of the following claims:

**How powerful are Chompy's rules?** 
- Without LLM assistance, Chompy's rules subsume up to 71.1% of handwritten rules, as seen in the
  `baseline` row of `Table 1`.

**How do LLMs impact ruleset quality?** 
- Using LLMs to guide Chompy's filtering mechanism, Chompy's ruleset size decreases by up to
  44.3%
  with a decrease in derivability of as little as 4.5%, as shown in the `filter_5` row of `Table 1`.
  
  
## Installation

We have verified that the instructions and runtimes below are correct for machines
running MacOS. In particular, we have tested this using a MacBook with an M3 chip and 18 GB
of RAM, and an M2 chip with 96 GB of RAM.

If you wish to install Chompy on a machine running Ubuntu, the following commands should suffice
(although we do recommend using MacOS with the hardware above for best performance).


``` bash
apt update
apt install -y git
apt install -y curl
curl --proto '=https --tlsv1.2 -sSf https://sh.rustup.rs | sh -s -- -y'
source $HOME/.cargo/env
apt install -y build-essential
apt install -y libssl-dev pkg-config
apt install -y cmake
apt install -y python3
apt install -y clang libclang-dev
git clone https://github.com/ninehusky/chompy.git
cd chompy/
cargo build --release
```

## Verify Original Experiments (1 minute)

The original data used to create `Table 1` is included inside the `original-eval/` folder.
`Table 1` of the paper contains Chompy's performance across LLM settings, averaged
across three runs. Each run, e.g., `run_one`, contains the results of running Chompy
with 6 different LLM configurations, each lining up with a row in `Table 1`.

To quickly see a summary of these results, from
Chompy's root directory, run:

``` c
python3 summarize_original_eval.py og-out.csv
```
Opening og-out.csv shows the results used in the paper,
with two expected differences that do not affect the core findings:
-  Due to a rounding error, the `caviar_derivability` and `halide_derivability`
   values differ for `enum_only` and `with_enum`.
   The ruleset size for `enum+filter` also differs slightly for the same reason.
 - The `filter_5` row shows minor differences because one run of Chompy was accidentally
   ommitted from the original average due to a folder typo. This has been corrected, and
   the overall results are largely unchanged.

We now describe the file layout in more detail for the curious. In each LLM usage subfolder,
e.g., `original-eval/run_one/full/baseline_with_enum`,
there are four files:

- `<usage>.log`: the output Chompy produced while generating a ruleset.
- `<usage>.txt`: the final ruleset Chompy produced.
- `<usage>_against_caviar.json`: a file showing forwards derivability vs. the "Caviar" ruleset.
- `<usage>_against_halide.json`: a file showing forwards derivability vs. the "Halide" ruleset.

> [!NOTE]  
> This is a minor detail, whose result does not affect the validity of previous runs!
> The forwards derivability metric in each JSON file can be computed as  
> 
> ```
> json["forwards"]["can"] / (json["forwards"]["can"] + json["forwards"]["cannot"])
> ```
> 
> In the original runs included with the respository,
> the denominators in the `_against_halide` JSONs correspond to 112 rules,
> whereas the paper reports results over 84 rules.  
> 
> This discrepancy arises because the original Halide ruleset contained 112 rules,
> but 28 of them involved the `select` operator, which Chompy does not support.
> We therefore excluded these 28 rules, leaving a denominator of 84.  
> 
> Both the current version of Chompy and the `summarize_original_eval.py` script
> account for this adjustment, so the reported results are consistent.

## Kick The Tires (1 minute)

On a fresh machine, type:

```
python3 python/kick_the_tires.py
```

This should take about a minute. This runs a small version of Chompy on a "mini recipe",
and moves any files created into `mini-artifacts`. You'll know this step worked when the output
of the script included:

```
mini.txt contains 57 rules ✅
```

Another way of checking is to run `wc -l mini-artifacts/mini.txt`.

## Recreating Experiments (~1 hour)

<<<<<<< HEAD
### Running the evaluation

This section describes how to re-run the experiments we have in the paper.
=======
This section describes how to re-run the experiments we have in the paper, in particular
`Table 1`.
>>>>>>> a62946a2

`python3/run_the_eval.py` produces one run of the experiments used to build up Table 1.
Chompy is able to be augmented with LLMs in different ways. The usages are:

```py
usages = [
    "baseline",
    "enum_only",
    "baseline_and_enum",
    "baseline_and_filter_1",
    "baseline_and_filter_5",
    "baseline_with_filter_5_and_enum",
]
```

Every usage besides `baseline` uses an LLM. Because LLMs are non-deterministic,
the results we reproduce in this section will not match up one-to-one with the previous results.
This is to be expected, and the `baseline` result can be used as a "ground truth" to compare
to the original results. The `baseline` results are unlikely to change across machines,
and if they do, it is expected they will change by very little.

For reproducibility and reviewer's convenience, we describe hwo to run the evaluation
without calling ChatGPT. We have cached OpenAI API calls in the `llm_cache` folder.
The files within `llm_cache` are named after the hash of an LLM request.
To use these cached results instead of ChatGPT, set the following environment
variable:

```
export FAKE_LLM="hehehe"
```

If you do wish to run with a paid ChatGPT API account, do not set this environment variable.
Instead, set an `OPENAI_API_KEY` environment variable accordingly. A full run of
`run_the_eval.py` (cached and not cached) takes about an hour, and if using ChatGPT,
costs about $3.00.


### Analyzing the results

Once `run_the_eval.py` has concluded, you can summarize the results by running
`python3 python/summarize.py eval/<your_dir> out.csv`.

Open `out.csv` to see the equivalent results of `Table 1`, adjusted for our new LLM calls.

```
$ cat out.csv
run_type,num_rules,caviar_derivability,halide_derivability,runtime_seconds
enum_only,181,13.3,3.6,31.9
filter_1,653,57.8,54.8,1587.3
filter_5,910,66.7,61.9,1559.4
with_enum,970,68.9,59.5,1545.2
enum+filter,1574,71.1,57.1,1562.0
```


## Reusability

TODO: here's our code structure:
`src/conditions/...`
`src/llm.rs`

Here, we explain how to extend Chompy to different domains.
You would change `x.rs` to generate conditional rules for blah, and then...


<|MERGE_RESOLUTION|>--- conflicted
+++ resolved
@@ -122,14 +122,10 @@
 
 ## Recreating Experiments (~1 hour)
 
-<<<<<<< HEAD
 ### Running the evaluation
 
-This section describes how to re-run the experiments we have in the paper.
-=======
 This section describes how to re-run the experiments we have in the paper, in particular
 `Table 1`.
->>>>>>> a62946a2
 
 `python3/run_the_eval.py` produces one run of the experiments used to build up Table 1.
 Chompy is able to be augmented with LLMs in different ways. The usages are:
